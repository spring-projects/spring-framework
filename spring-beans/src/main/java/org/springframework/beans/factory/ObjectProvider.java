--- conflicted
+++ resolved
@@ -32,11 +32,8 @@
  * <p>In a {@link BeanFactory} environment, every {@code ObjectProvider} obtained
  * from the factory will be bound to its {@code BeanFactory} for a specific bean
  * type, matching all provider calls against factory-registered bean definitions.
-<<<<<<< HEAD
-=======
  * Note that all such calls dynamically operate on the underlying factory state,
  * freshly resolving the requested target object on every call.
->>>>>>> f5ff84ab
  *
  * <p>As of 5.1, this interface extends {@link Iterable} and provides {@link Stream}
  * support. It can be therefore be used in {@code for} loops, provides {@link #forEach}
