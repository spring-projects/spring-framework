--- conflicted
+++ resolved
@@ -1126,6 +1126,7 @@
 			}
 			if (!futures.isEmpty()) {
 				try {
+					// 等待所有后台初始化结束
 					CompletableFuture.allOf(futures.toArray(new CompletableFuture<?>[0])).join();
 				}
 				catch (CompletionException ex) {
@@ -1138,19 +1139,6 @@
 			this.preInstantiationThread.remove();
 		}
 
-<<<<<<< HEAD
-		if (!futures.isEmpty()) {
-			try {
-				// 等待所有后台初始化结束
-				CompletableFuture.allOf(futures.toArray(new CompletableFuture<?>[0])).join();
-			}
-			catch (CompletionException ex) {
-				ReflectionUtils.rethrowRuntimeException(ex.getCause());
-			}
-		}
-
-=======
->>>>>>> 4bc97ad5
 		// Trigger post-initialization callback for all applicable beans...
 		// 触发 SmartInitializingSingleton 回调
 		for (String beanName : beanNames) {
