--- conflicted
+++ resolved
@@ -1684,8 +1684,6 @@
 	}
 
 	@Test
-<<<<<<< HEAD
-=======
 	void getBeanByTypeWithPrimaryAndUniqueNonFallbackDefinition() {
 		RootBeanDefinition bd1 = new RootBeanDefinition(TestBean.class);
 		bd1.setLazyInit(true);
@@ -1704,7 +1702,6 @@
 	}
 
 	@Test
->>>>>>> 143985e8
 	void getBeanByTypeWithUniqueNonFallbackAndUniqueNonDefaultDefinition() {
 		RootBeanDefinition bd1 = new RootBeanDefinition(TestBean.class);
 		bd1.setLazyInit(true);
