--- conflicted
+++ resolved
@@ -1563,15 +1563,9 @@
 reference to another bean (a collaborator) managed by the container. The referenced bean
 is a dependency of the bean whose property is to be set, and it is initialized on demand
 as needed before the property is set. (If the collaborator is a singleton bean, it may
-<<<<<<< HEAD
 be initialized already by the container.) All references are ultimately a reference to
 another object. Scoping and validation depend on whether you specify the id/name of the
 other object through the `bean` or `parent` attributes.
-=======
-already be initialized by the container.) All references are ultimately a reference to
-another object. Scoping and validation depend on whether you specify the ID or name of the
-other object through the `bean`, `local,` or `parent` attributes.
->>>>>>> c1218615
 
 Specifying the target bean through the `bean` attribute of the `<ref/>` tag is the most
 general form and allows creation of a reference to any bean in the same container or
