--- conflicted
+++ resolved
@@ -245,15 +245,9 @@
 			if (logger.isDebugEnabled()) {
 				logger.debug(methods.size() + " request handler methods found on " + userType + ": " + methods);
 			}
-<<<<<<< HEAD
-			methods.forEach((methodKey, methodMappingValue) -> {
-					Method invocableMethod = AopUtils.selectInvocableMethod(methodKey, userType);
-					registerHandlerMethod(handler, invocableMethod, methodMappingValue);
-=======
 			methods.forEach((method, mapping) -> {
 				Method invocableMethod = AopUtils.selectInvocableMethod(method, userType);
 				registerHandlerMethod(handler, invocableMethod, mapping);
->>>>>>> c82bf0b0
 			});
 		}
 	}
