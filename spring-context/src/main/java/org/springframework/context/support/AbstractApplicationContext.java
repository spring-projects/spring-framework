--- conflicted
+++ resolved
@@ -603,11 +603,9 @@
 				logger.warn("invoke 容器中的 工厂处理器，其实就是往 这个 beanFactory里放入了一些postProcessor");
 				// Invoke factory processors registered as beans in the context.
 				invokeBeanFactoryPostProcessors(beanFactory);
-<<<<<<< HEAD
 
 				logger.warn("注册bean处理器，用于拦截bean的创建！");
-=======
->>>>>>> 8d16a509
+
 				// Register bean processors that intercept bean creation.
 				registerBeanPostProcessors(beanFactory);
 				beanPostProcess.end();
