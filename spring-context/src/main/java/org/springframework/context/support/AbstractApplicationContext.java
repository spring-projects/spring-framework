--- conflicted
+++ resolved
@@ -690,19 +690,6 @@
 		}
 		beanFactory.addPropertyEditorRegistrar(new ResourceEditorRegistrar(this, getEnvironment()));
 
-<<<<<<< HEAD
-
-		{
-			// 这些接口不会被自动装配
-			beanFactory.ignoreDependencyInterface(EnvironmentAware.class);
-			beanFactory.ignoreDependencyInterface(EmbeddedValueResolverAware.class);
-			beanFactory.ignoreDependencyInterface(ResourceLoaderAware.class);
-			beanFactory.ignoreDependencyInterface(ApplicationEventPublisherAware.class);
-			beanFactory.ignoreDependencyInterface(MessageSourceAware.class);
-			beanFactory.ignoreDependencyInterface(ApplicationContextAware.class);
-		}
-
-=======
 		// Configure the bean factory with context callbacks.
 		beanFactory.addBeanPostProcessor(new ApplicationContextAwareProcessor(this));
 		beanFactory.ignoreDependencyInterface(EnvironmentAware.class);
@@ -712,7 +699,6 @@
 		beanFactory.ignoreDependencyInterface(MessageSourceAware.class);
 		beanFactory.ignoreDependencyInterface(ApplicationContextAware.class);
 		beanFactory.ignoreDependencyInterface(ApplicationStartup.class);
->>>>>>> 0a0efe01
 
 		// BeanFactory interface not registered as resolvable type in a plain factory.
 		// MessageSource registered (and found for autowiring) as a bean.
@@ -721,28 +707,15 @@
 		beanFactory.registerResolvableDependency(ApplicationEventPublisher.class, this);
 		beanFactory.registerResolvableDependency(ApplicationContext.class, this);
 
-
-<<<<<<< HEAD
-		{
-			// Configure the bean factory with context callbacks.
-			beanFactory.addBeanPostProcessor(new ApplicationContextAwareProcessor(this));
-			// Register early post-processor for detecting inner beans as ApplicationListeners.
-			beanFactory.addBeanPostProcessor(new ApplicationListenerDetector(this));
-			// Detect a LoadTimeWeaver and prepare for weaving, if found.
-			if (beanFactory.containsBean(LOAD_TIME_WEAVER_BEAN_NAME)) {
-				beanFactory.addBeanPostProcessor(new LoadTimeWeaverAwareProcessor(beanFactory));
-				// Set a temporary ClassLoader for type matching.
-				beanFactory.setTempClassLoader(new ContextTypeMatchClassLoader(beanFactory.getBeanClassLoader()));
-			}
-=======
+		// Register early post-processor for detecting inner beans as ApplicationListeners.
+		beanFactory.addBeanPostProcessor(new ApplicationListenerDetector(this));
+
 		// Detect a LoadTimeWeaver and prepare for weaving, if found.
 		if (!IN_NATIVE_IMAGE && beanFactory.containsBean(LOAD_TIME_WEAVER_BEAN_NAME)) {
 			beanFactory.addBeanPostProcessor(new LoadTimeWeaverAwareProcessor(beanFactory));
 			// Set a temporary ClassLoader for type matching.
 			beanFactory.setTempClassLoader(new ContextTypeMatchClassLoader(beanFactory.getBeanClassLoader()));
->>>>>>> 0a0efe01
-		}
-
+		}
 
 		// Register default environment beans.
 		if (!beanFactory.containsLocalBean(ENVIRONMENT_BEAN_NAME)) {
@@ -773,10 +746,6 @@
 	 * Instantiate and invoke all registered BeanFactoryPostProcessor beans,
 	 * respecting explicit order if given.
 	 * <p>Must be called before singleton instantiation.
-	 * {
-	 *     创建并调用所有的已经注册的 BeanFactoryPostProcessor。
-	 *     一定要在 singleton instantiation 之前调用
-	 * }
 	 */
 	protected void invokeBeanFactoryPostProcessors(ConfigurableListableBeanFactory beanFactory) {
 		PostProcessorRegistrationDelegate.invokeBeanFactoryPostProcessors(beanFactory, getBeanFactoryPostProcessors());
