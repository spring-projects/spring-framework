/*
 * Copyright 2002-2024 the original author or authors.
 *
 * Licensed under the Apache License, Version 2.0 (the "License");
 * you may not use this file except in compliance with the License.
 * You may obtain a copy of the License at
 *
 *      https://www.apache.org/licenses/LICENSE-2.0
 *
 * Unless required by applicable law or agreed to in writing, software
 * distributed under the License is distributed on an "AS IS" BASIS,
 * WITHOUT WARRANTIES OR CONDITIONS OF ANY KIND, either express or implied.
 * See the License for the specific language governing permissions and
 * limitations under the License.
 */

package org.springframework.context.annotation;

import java.io.Serializable;
import java.lang.annotation.Annotation;
import java.lang.reflect.Method;
import java.util.Collection;
import java.util.Collections;
import java.util.LinkedHashSet;
import java.util.List;
import java.util.Map;
import java.util.Set;

import org.springframework.aop.TargetSource;
import org.springframework.aop.framework.ProxyFactory;
import org.springframework.beans.factory.NoSuchBeanDefinitionException;
import org.springframework.beans.factory.annotation.QualifierAnnotationAutowireCandidateResolver;
import org.springframework.beans.factory.config.DependencyDescriptor;
import org.springframework.beans.factory.support.DefaultListableBeanFactory;
import org.springframework.core.MethodParameter;
import org.springframework.core.annotation.AnnotationUtils;
import org.springframework.lang.Nullable;

/**
 * Complete implementation of the
 * {@link org.springframework.beans.factory.support.AutowireCandidateResolver} strategy
 * interface, providing support for qualifier annotations as well as for lazy resolution
 * driven by the {@link Lazy} annotation in the {@code context.annotation} package.
 *
 * @author Juergen Hoeller
 * @since 4.0
 */
public class ContextAnnotationAutowireCandidateResolver extends QualifierAnnotationAutowireCandidateResolver {

	@Override
	@Nullable
	public Object getLazyResolutionProxyIfNecessary(DependencyDescriptor descriptor, @Nullable String beanName) {
		return (isLazy(descriptor) ? buildLazyResolutionProxy(descriptor, beanName) : null);
	}

	@Override
	@Nullable
	public Class<?> getLazyResolutionProxyClass(DependencyDescriptor descriptor, @Nullable String beanName) {
		return (isLazy(descriptor) ? (Class<?>) buildLazyResolutionProxy(descriptor, beanName, true) : null);
	}

	protected boolean isLazy(DependencyDescriptor descriptor) {
		for (Annotation ann : descriptor.getAnnotations()) {
			Lazy lazy = AnnotationUtils.getAnnotation(ann, Lazy.class);
			if (lazy != null && lazy.value()) {
				return true;
			}
		}
		MethodParameter methodParam = descriptor.getMethodParameter();
		if (methodParam != null) {
			Method method = methodParam.getMethod();
			if (method == null || void.class == method.getReturnType()) {
				Lazy lazy = AnnotationUtils.getAnnotation(methodParam.getAnnotatedElement(), Lazy.class);
				if (lazy != null && lazy.value()) {
					return true;
				}
			}
		}
		return false;
	}

	protected Object buildLazyResolutionProxy(DependencyDescriptor descriptor, @Nullable String beanName) {
		return buildLazyResolutionProxy(descriptor, beanName, false);
	}

	private Object buildLazyResolutionProxy(
			DependencyDescriptor descriptor, @Nullable String beanName, boolean classOnly) {

		if (!(getBeanFactory() instanceof DefaultListableBeanFactory dlbf)) {
			throw new IllegalStateException("Lazy resolution only supported with DefaultListableBeanFactory");
		}

<<<<<<< HEAD
		TargetSource ts = new TargetSource() {
			@Override
			public Class<?> getTargetClass() {
				return descriptor.getDependencyType();
			}
			@Override
			@SuppressWarnings("NullAway")
			public Object getTarget() {
				Set<String> autowiredBeanNames = (beanName != null ? new LinkedHashSet<>(1) : null);
				Object target = dlbf.doResolveDependency(descriptor, beanName, autowiredBeanNames, null);
				if (target == null) {
					Class<?> type = getTargetClass();
					if (Map.class == type) {
						return Collections.emptyMap();
					}
					else if (List.class == type) {
						return Collections.emptyList();
					}
					else if (Set.class == type || Collection.class == type) {
						return Collections.emptySet();
					}
					throw new NoSuchBeanDefinitionException(descriptor.getResolvableType(),
							"Optional dependency not present for lazy injection point");
				}
				if (autowiredBeanNames != null) {
					for (String autowiredBeanName : autowiredBeanNames) {
						if (dlbf.containsBean(autowiredBeanName)) {
							dlbf.registerDependentBean(autowiredBeanName, beanName);
						}
					}
				}
				return target;
			}
		};
=======
		TargetSource ts = new LazyDependencyTargetSource(dlbf, descriptor, beanName);
>>>>>>> f5ff84ab

		ProxyFactory pf = new ProxyFactory();
		pf.setTargetSource(ts);
		Class<?> dependencyType = descriptor.getDependencyType();
		if (dependencyType.isInterface()) {
			pf.addInterface(dependencyType);
		}
		ClassLoader classLoader = dlbf.getBeanClassLoader();
		return (classOnly ? pf.getProxyClass(classLoader) : pf.getProxy(classLoader));
	}


	@SuppressWarnings("serial")
	private static class LazyDependencyTargetSource implements TargetSource, Serializable {

		private final DefaultListableBeanFactory beanFactory;

		private final DependencyDescriptor descriptor;

		@Nullable
		private final String beanName;

		@Nullable
		private transient volatile Object cachedTarget;

		public LazyDependencyTargetSource(DefaultListableBeanFactory beanFactory,
				DependencyDescriptor descriptor, @Nullable String beanName) {

			this.beanFactory = beanFactory;
			this.descriptor = descriptor;
			this.beanName = beanName;
		}

		@Override
		public Class<?> getTargetClass() {
			return this.descriptor.getDependencyType();
		}

		@Override
		@SuppressWarnings("NullAway")
		public Object getTarget() {
			Object cachedTarget = this.cachedTarget;
			if (cachedTarget != null) {
				return cachedTarget;
			}

			Set<String> autowiredBeanNames = new LinkedHashSet<>(2);
			Object target = this.beanFactory.doResolveDependency(
					this.descriptor, this.beanName, autowiredBeanNames, null);

			if (target == null) {
				Class<?> type = getTargetClass();
				if (Map.class == type) {
					target = Collections.emptyMap();
				}
				else if (List.class == type) {
					target = Collections.emptyList();
				}
				else if (Set.class == type || Collection.class == type) {
					target = Collections.emptySet();
				}
				else {
					throw new NoSuchBeanDefinitionException(this.descriptor.getResolvableType(),
							"Optional dependency not present for lazy injection point");
				}
			}
			else {
				if (target instanceof Map<?, ?> map && Map.class == getTargetClass()) {
					target = Collections.unmodifiableMap(map);
				}
				else if (target instanceof List<?> list && List.class == getTargetClass()) {
					target = Collections.unmodifiableList(list);
				}
				else if (target instanceof Set<?> set && Set.class == getTargetClass()) {
					target = Collections.unmodifiableSet(set);
				}
				else if (target instanceof Collection<?> coll && Collection.class == getTargetClass()) {
					target = Collections.unmodifiableCollection(coll);
				}
			}

			boolean cacheable = true;
			for (String autowiredBeanName : autowiredBeanNames) {
				if (!this.beanFactory.containsBean(autowiredBeanName)) {
					cacheable = false;
				}
				else {
					if (this.beanName != null) {
						this.beanFactory.registerDependentBean(autowiredBeanName, this.beanName);
					}
					if (!this.beanFactory.isSingleton(autowiredBeanName)) {
						cacheable = false;
					}
				}
				if (cacheable) {
					this.cachedTarget = target;
				}
			}

			return target;
		}
	}

}<|MERGE_RESOLUTION|>--- conflicted
+++ resolved
@@ -90,44 +90,7 @@
 			throw new IllegalStateException("Lazy resolution only supported with DefaultListableBeanFactory");
 		}
 
-<<<<<<< HEAD
-		TargetSource ts = new TargetSource() {
-			@Override
-			public Class<?> getTargetClass() {
-				return descriptor.getDependencyType();
-			}
-			@Override
-			@SuppressWarnings("NullAway")
-			public Object getTarget() {
-				Set<String> autowiredBeanNames = (beanName != null ? new LinkedHashSet<>(1) : null);
-				Object target = dlbf.doResolveDependency(descriptor, beanName, autowiredBeanNames, null);
-				if (target == null) {
-					Class<?> type = getTargetClass();
-					if (Map.class == type) {
-						return Collections.emptyMap();
-					}
-					else if (List.class == type) {
-						return Collections.emptyList();
-					}
-					else if (Set.class == type || Collection.class == type) {
-						return Collections.emptySet();
-					}
-					throw new NoSuchBeanDefinitionException(descriptor.getResolvableType(),
-							"Optional dependency not present for lazy injection point");
-				}
-				if (autowiredBeanNames != null) {
-					for (String autowiredBeanName : autowiredBeanNames) {
-						if (dlbf.containsBean(autowiredBeanName)) {
-							dlbf.registerDependentBean(autowiredBeanName, beanName);
-						}
-					}
-				}
-				return target;
-			}
-		};
-=======
 		TargetSource ts = new LazyDependencyTargetSource(dlbf, descriptor, beanName);
->>>>>>> f5ff84ab
 
 		ProxyFactory pf = new ProxyFactory();
 		pf.setTargetSource(ts);
