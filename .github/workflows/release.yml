name: Release
on:
  push:
    tags:
<<<<<<< HEAD
      - v6.2.[0-9]+
=======
      - v7.0.[0-9]+
>>>>>>> f5ff84ab
concurrency:
  group: ${{ github.workflow }}-${{ github.ref }}
jobs:
  build-and-stage-release:
    name: Build and Stage Release
    if: ${{ github.repository == 'spring-projects/spring-framework' }}
    runs-on: ubuntu-latest
    steps:
      - name: Check Out Code
        uses: actions/checkout@v4
      - name: Build and Publish
        id: build-and-publish
        uses: ./.github/actions/build
        with:
          develocity-access-key: ${{ secrets.DEVELOCITY_ACCESS_KEY }}
          publish: true
      - name: Stage Release
        uses: spring-io/artifactory-deploy-action@26bbe925a75f4f863e1e529e85be2d0093cac116 # v0.0.1
        with:
          artifact-properties: |
            /**/framework-api-*.zip::zip.name=spring-framework,zip.deployed=false
            /**/framework-api-*-docs.zip::zip.type=docs
            /**/framework-api-*-schema.zip::zip.type=schema
          build-name: ${{ format('spring-framework-{0}', steps.build-and-publish.outputs.version)}}
          folder: 'deployment-repository'
          password: ${{ secrets.ARTIFACTORY_PASSWORD }}
          repository: 'libs-staging-local'
          signing-key: ${{ secrets.GPG_PRIVATE_KEY }}
          signing-passphrase: ${{ secrets.GPG_PASSPHRASE }}
          uri: 'https://repo.spring.io'
          username: ${{ secrets.ARTIFACTORY_USERNAME }}
    outputs:
      version: ${{ steps.build-and-publish.outputs.version }}
  verify:
    name: Verify
    needs: build-and-stage-release
    uses: ./.github/workflows/verify.yml
    secrets:
      google-chat-webhook-url: ${{ secrets.GOOGLE_CHAT_WEBHOOK_URL }}
      repository-password: ${{ secrets.ARTIFACTORY_PASSWORD }}
      repository-username: ${{ secrets.ARTIFACTORY_USERNAME }}
      token: ${{ secrets.GH_ACTIONS_REPO_TOKEN }}
    with:
      staging: true
      version: ${{ needs.build-and-stage-release.outputs.version }}
  sync-to-maven-central:
    name: Sync to Maven Central
    needs:
      - build-and-stage-release
      - verify
    runs-on: ubuntu-latest
    steps:
      - name: Check Out Code
        uses: actions/checkout@b4ffde65f46336ab88eb53be808477a3936bae11 # v4.1.1
      - name: Sync to Maven Central
        uses: ./.github/actions/sync-to-maven-central
        with:
          jfrog-cli-config-token: ${{ secrets.JF_ARTIFACTORY_SPRING }}
          ossrh-s01-staging-profile: ${{ secrets.OSSRH_S01_STAGING_PROFILE }}
          ossrh-s01-token-password: ${{ secrets.OSSRH_S01_TOKEN_PASSWORD }}
          ossrh-s01-token-username: ${{ secrets.OSSRH_S01_TOKEN_USERNAME }}
          spring-framework-version: ${{ needs.build-and-stage-release.outputs.version }}
  promote-release:
    name: Promote Release
    needs:
      - build-and-stage-release
      - sync-to-maven-central
    runs-on: ubuntu-latest
    steps:
      - name: Set up JFrog CLI
        uses: jfrog/setup-jfrog-cli@9fe0f98bd45b19e6e931d457f4e98f8f84461fb5 # v4.4.1
        env:
          JF_ENV_SPRING: ${{ secrets.JF_ARTIFACTORY_SPRING }}
      - name: Promote build
        run: jfrog rt build-promote ${{ format('spring-framework-{0}', needs.build-and-stage-release.outputs.version)}} ${{ github.run_number }} libs-release-local
  create-github-release:
    name: Create GitHub Release
    needs:
      - build-and-stage-release
      - promote-release
    runs-on: ubuntu-latest
    steps:
      - name: Check Out Code
        uses: actions/checkout@b4ffde65f46336ab88eb53be808477a3936bae11 # v4.1.1
      - name: Create GitHub Release
        uses: ./.github/actions/create-github-release
        with:
          milestone: ${{ needs.build-and-stage-release.outputs.version }}
          token: ${{ secrets.GH_ACTIONS_REPO_TOKEN }}<|MERGE_RESOLUTION|>--- conflicted
+++ resolved
@@ -2,11 +2,7 @@
 on:
   push:
     tags:
-<<<<<<< HEAD
-      - v6.2.[0-9]+
-=======
       - v7.0.[0-9]+
->>>>>>> f5ff84ab
 concurrency:
   group: ${{ github.workflow }}-${{ github.ref }}
 jobs:
