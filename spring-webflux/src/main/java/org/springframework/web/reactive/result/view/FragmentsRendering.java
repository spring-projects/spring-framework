--- conflicted
+++ resolved
@@ -68,11 +68,7 @@
 	 * the shared model for the request.
 	 * @param viewName the name of the view for the fragment
 	 * @return this builder
-<<<<<<< HEAD
-	 * @since 6.2.1
-=======
-	 * @since 6.2.13
->>>>>>> 715bc68c
+	 * @since 6.2.13
 	 */
 	static Builder fragment(String viewName) {
 		return new DefaultFragmentsRenderingBuilder().fragment(viewName);
@@ -84,11 +80,7 @@
 	 * @param model attributes for the fragment, in addition to attributes from the
 	 * shared model for the request
 	 * @return this builder
-<<<<<<< HEAD
-	 * @since 6.2.1
-=======
-	 * @since 6.2.13
->>>>>>> 715bc68c
+	 * @since 6.2.13
 	 */
 	static Builder fragment(String viewName, Map<String, Object> model) {
 		return new DefaultFragmentsRenderingBuilder().fragment(viewName, model);
@@ -99,11 +91,7 @@
 	 * @param fragments the fragments to add; each fragment also inherits
 	 * attributes from the shared model for the request
 	 * @return the created builder
-<<<<<<< HEAD
-	 * @since 6.2.1
-=======
-	 * @since 6.2.13
->>>>>>> 715bc68c
+	 * @since 6.2.13
 	 */
 	static Builder fragments(Collection<Fragment> fragments) {
 		return new DefaultFragmentsRenderingBuilder().fragments(fragments);
@@ -114,11 +102,7 @@
 	 * @param fragmentsPublisher the fragments to add; each fragment also
 	 * inherits model attributes from the shared model for the request
 	 * @return the created builder
-<<<<<<< HEAD
-	 * @since 6.2.1
-=======
-	 * @since 6.2.13
->>>>>>> 715bc68c
+	 * @since 6.2.13
 	 */
 	static <P extends Publisher<Fragment>> Builder fragmentsPublisher(P fragmentsPublisher) {
 		return new DefaultFragmentsRenderingBuilder(fragmentsPublisher);
@@ -128,19 +112,13 @@
 	 * Variant of {@link #fragmentsPublisher(Publisher)} that allows using any
 	 * producer that can be resolved to {@link Publisher} via
 	 * {@link ReactiveAdapterRegistry}.
-<<<<<<< HEAD
-	 * @since 6.2.1
-=======
-	 * @since 6.2.13
->>>>>>> 715bc68c
+	 * @since 6.2.13
 	 */
 	static Builder fragmentsProducer(Object fragmentsProducer) {
 		ReactiveAdapter adapter = ReactiveAdapterRegistry.getSharedInstance().getAdapter(fragmentsProducer.getClass());
 		Assert.isTrue(adapter != null, "Unknown producer " + fragmentsProducer.getClass());
 		Publisher<Fragment> publisher = adapter.toPublisher(fragmentsProducer);
 		return fragmentsPublisher(publisher);
-<<<<<<< HEAD
-=======
 	}
 
 
@@ -187,7 +165,6 @@
 	@Deprecated(since = "6.2.13", forRemoval = true)
 	static Builder withProducer(Object fragmentsProducer) {
 		return fragmentsProducer(fragmentsProducer);
->>>>>>> 715bc68c
 	}
 
 
@@ -249,11 +226,7 @@
 		 * @param fragments the fragments to add; each fragment also inherits
 		 * attributes from the shared model for the request
 		 * @return this builder
-<<<<<<< HEAD
-		 * @since 6.2.1
-=======
 		 * @since 6.2.13
->>>>>>> 715bc68c
 		 */
 		Builder fragments(Collection<Fragment> fragments);
 
