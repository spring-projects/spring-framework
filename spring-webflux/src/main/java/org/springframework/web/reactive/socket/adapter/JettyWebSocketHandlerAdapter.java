/*
 * Copyright 2002-2023 the original author or authors.
 *
 * Licensed under the Apache License, Version 2.0 (the "License");
 * you may not use this file except in compliance with the License.
 * You may obtain a copy of the License at
 *
 *      https://www.apache.org/licenses/LICENSE-2.0
 *
 * Unless required by applicable law or agreed to in writing, software
 * distributed under the License is distributed on an "AS IS" BASIS,
 * WITHOUT WARRANTIES OR CONDITIONS OF ANY KIND, either express or implied.
 * See the License for the specific language governing permissions and
 * limitations under the License.
 */

package org.springframework.web.reactive.socket.adapter;

import java.nio.ByteBuffer;
import java.nio.charset.Charset;
import java.nio.charset.StandardCharsets;
import java.util.Objects;
import java.util.function.Function;
import java.util.function.IntPredicate;

import org.eclipse.jetty.util.BufferUtil;
import org.eclipse.jetty.websocket.api.Callback;
import org.eclipse.jetty.websocket.api.Session;
<<<<<<< HEAD
import org.reactivestreams.Subscriber;
import org.reactivestreams.Subscription;
=======
>>>>>>> d00ed1e4

import org.springframework.core.io.buffer.CloseableDataBuffer;
import org.springframework.core.io.buffer.DataBuffer;
import org.springframework.core.io.buffer.DataBufferFactory;
import org.springframework.lang.Nullable;
import org.springframework.util.Assert;
import org.springframework.web.reactive.socket.CloseStatus;
import org.springframework.web.reactive.socket.WebSocketHandler;
import org.springframework.web.reactive.socket.WebSocketMessage;
import org.springframework.web.reactive.socket.WebSocketMessage.Type;

/**
 * Jetty {@link org.eclipse.jetty.websocket.api.Session.Listener} handler that delegates events to a
 * reactive {@link WebSocketHandler} and its session.
 *
 * @author Violeta Georgieva
 * @author Rossen Stoyanchev
 * @since 5.0
 */
<<<<<<< HEAD
@SuppressWarnings("NullAway")
public class JettyWebSocketHandlerAdapter implements Session.Listener {
=======
public class JettyWebSocketHandlerAdapter implements Session.Listener {

>>>>>>> d00ed1e4
	private final WebSocketHandler delegateHandler;

	private final Function<Session, JettyWebSocketSession> sessionFactory;

	@Nullable
	private JettyWebSocketSession delegateSession;

	public JettyWebSocketHandlerAdapter(WebSocketHandler handler,
			Function<Session, JettyWebSocketSession> sessionFactory) {

		Assert.notNull(handler, "WebSocketHandler is required");
		Assert.notNull(sessionFactory, "'sessionFactory' is required");
		this.delegateHandler = handler;
		this.sessionFactory = sessionFactory;
	}

	@Override
	public void onWebSocketOpen(Session session) {
<<<<<<< HEAD
		this.delegateSession = Objects.requireNonNull(this.sessionFactory.apply(session));
		this.delegateHandler.handle(this.delegateSession)
				.subscribe(new Subscriber<>() {
					@Override
					public void onSubscribe(Subscription s) {
						s.request(Long.MAX_VALUE);
					}

					@Override
					public void onNext(Void unused) {
					}

					@Override
					public void onError(Throwable t) {
						delegateSession.onHandlerError(t);
					}

					@Override
					public void onComplete() {
						delegateSession.onHandleComplete();
					}
				});
=======
		JettyWebSocketSession delegateSession = this.sessionFactory.apply(session);
		this.delegateSession = delegateSession;
		this.delegateHandler.handle(delegateSession)
				.checkpoint(session.getUpgradeRequest().getRequestURI() + " [JettyWebSocketHandlerAdapter]")
				.subscribe(unused -> {}, delegateSession::onHandlerError, delegateSession::onHandleComplete);
>>>>>>> d00ed1e4
	}

	@Override
	public void onWebSocketText(String message) {
<<<<<<< HEAD
=======
		Assert.state(this.delegateSession != null, "No delegate session available");
>>>>>>> d00ed1e4
		byte[] bytes = message.getBytes(StandardCharsets.UTF_8);
		DataBuffer buffer = this.delegateSession.bufferFactory().wrap(bytes);
		WebSocketMessage webSocketMessage = new WebSocketMessage(Type.TEXT, buffer);
		this.delegateSession.handleMessage(webSocketMessage);
	}

	@Override
	public void onWebSocketBinary(ByteBuffer byteBuffer, Callback callback) {
<<<<<<< HEAD
		DataBuffer buffer = this.delegateSession.bufferFactory().wrap(byteBuffer);
		buffer = new JettyDataBuffer(buffer, callback);
=======
		Assert.state(this.delegateSession != null, "No delegate session available");
		DataBuffer buffer = this.delegateSession.bufferFactory().wrap(byteBuffer);
		buffer = new JettyCallbackDataBuffer(buffer, callback);
>>>>>>> d00ed1e4
		WebSocketMessage webSocketMessage = new WebSocketMessage(Type.BINARY, buffer);
		this.delegateSession.handleMessage(webSocketMessage);
	}

	@Override
	public void onWebSocketPong(ByteBuffer payload) {
<<<<<<< HEAD
=======
		Assert.state(this.delegateSession != null, "No delegate session available");
>>>>>>> d00ed1e4
		DataBuffer buffer = this.delegateSession.bufferFactory().wrap(BufferUtil.copy(payload));
		WebSocketMessage webSocketMessage = new WebSocketMessage(Type.PONG, buffer);
		this.delegateSession.handleMessage(webSocketMessage);
	}

	@Override
	public void onWebSocketClose(int statusCode, String reason) {
<<<<<<< HEAD
=======
		Assert.state(this.delegateSession != null, "No delegate session available");
>>>>>>> d00ed1e4
		this.delegateSession.handleClose(CloseStatus.create(statusCode, reason));
	}

	@Override
	public void onWebSocketError(Throwable cause) {
<<<<<<< HEAD
=======
		Assert.state(this.delegateSession != null, "No delegate session available");
>>>>>>> d00ed1e4
		this.delegateSession.handleError(cause);
	}


	private static final class JettyCallbackDataBuffer implements CloseableDataBuffer {

		private final DataBuffer delegate;

		private final Callback callback;


		public JettyCallbackDataBuffer(DataBuffer delegate, Callback callback) {
			Assert.notNull(delegate, "'delegate` must not be null");
			Assert.notNull(callback, "Callback must not be null");
			this.delegate = delegate;
			this.callback = callback;
		}

		@Override
		public void close() {
			this.callback.succeed();
		}

		// delegation

		@Override
		public DataBufferFactory factory() {
			return this.delegate.factory();
		}

		@Override
		public int indexOf(IntPredicate predicate, int fromIndex) {
			return this.delegate.indexOf(predicate, fromIndex);
		}

		@Override
		public int lastIndexOf(IntPredicate predicate, int fromIndex) {
			return this.delegate.lastIndexOf(predicate, fromIndex);
		}

		@Override
		public int readableByteCount() {
			return this.delegate.readableByteCount();
		}

		@Override
		public int writableByteCount() {
			return this.delegate.writableByteCount();
		}

		@Override
		public int capacity() {
			return this.delegate.capacity();
		}

		@Override
		@Deprecated
		public DataBuffer capacity(int capacity) {
			this.delegate.capacity(capacity);
			return this;
		}

		@Override
		public DataBuffer ensureWritable(int capacity) {
			this.delegate.ensureWritable(capacity);
			return this;
		}

		@Override
		public int readPosition() {
			return this.delegate.readPosition();
		}

		@Override
		public DataBuffer readPosition(int readPosition) {
			this.delegate.readPosition(readPosition);
			return this;
		}

		@Override
		public int writePosition() {
			return this.delegate.writePosition();
		}

		@Override
		public DataBuffer writePosition(int writePosition) {
			this.delegate.writePosition(writePosition);
			return this;
		}

		@Override
		public byte getByte(int index) {
			return this.delegate.getByte(index);
		}

		@Override
		public byte read() {
			return this.delegate.read();
		}

		@Override
		public DataBuffer read(byte[] destination) {
			this.delegate.read(destination);
			return this;
		}

		@Override
		public DataBuffer read(byte[] destination, int offset, int length) {
			this.delegate.read(destination, offset, length);
			return this;
		}

		@Override
		public DataBuffer write(byte b) {
			this.delegate.write(b);
			return this;
		}

		@Override
		public DataBuffer write(byte[] source) {
			this.delegate.write(source);
			return this;
		}

		@Override
		public DataBuffer write(byte[] source, int offset, int length) {
			this.delegate.write(source, offset, length);
			return this;
		}

		@Override
		public DataBuffer write(DataBuffer... buffers) {
			this.delegate.write(buffers);
			return this;
		}

		@Override
		public DataBuffer write(ByteBuffer... buffers) {
			this.delegate.write(buffers);
			return this;
		}

		@Override
		@Deprecated
		public DataBuffer slice(int index, int length) {
			DataBuffer delegateSlice = this.delegate.slice(index, length);
			return new JettyCallbackDataBuffer(delegateSlice, this.callback);
		}

		@Override
		public DataBuffer split(int index) {
			DataBuffer delegateSplit = this.delegate.split(index);
			return new JettyCallbackDataBuffer(delegateSplit, this.callback);
		}

		@Override
		@Deprecated
		public ByteBuffer asByteBuffer() {
			return this.delegate.asByteBuffer();
		}

		@Override
		@Deprecated
		public ByteBuffer asByteBuffer(int index, int length) {
			return this.delegate.asByteBuffer(index, length);
		}

		@Override
		@Deprecated
		public ByteBuffer toByteBuffer(int index, int length) {
			return this.delegate.toByteBuffer(index, length);
		}

		@Override
		public void toByteBuffer(int srcPos, ByteBuffer dest, int destPos, int length) {
			this.delegate.toByteBuffer(srcPos, dest, destPos, length);
		}

		@Override
		public ByteBufferIterator readableByteBuffers() {
			ByteBufferIterator delegateIterator = this.delegate.readableByteBuffers();
			return new JettyByteBufferIterator(delegateIterator);
		}

		@Override
		public ByteBufferIterator writableByteBuffers() {
			ByteBufferIterator delegateIterator = this.delegate.writableByteBuffers();
			return new JettyByteBufferIterator(delegateIterator);
		}

		@Override
		public String toString(int index, int length, Charset charset) {
			return this.delegate.toString(index, length, charset);
		}


		private record JettyByteBufferIterator(ByteBufferIterator delegate) implements ByteBufferIterator {

			@Override
			public void close() {
				this.delegate.close();
			}

			@Override
			public boolean hasNext() {
				return this.delegate.hasNext();
			}

			@Override
			public ByteBuffer next() {
				return this.delegate.next();
			}
		}
	}

}<|MERGE_RESOLUTION|>--- conflicted
+++ resolved
@@ -19,18 +19,12 @@
 import java.nio.ByteBuffer;
 import java.nio.charset.Charset;
 import java.nio.charset.StandardCharsets;
-import java.util.Objects;
 import java.util.function.Function;
 import java.util.function.IntPredicate;
 
 import org.eclipse.jetty.util.BufferUtil;
 import org.eclipse.jetty.websocket.api.Callback;
 import org.eclipse.jetty.websocket.api.Session;
-<<<<<<< HEAD
-import org.reactivestreams.Subscriber;
-import org.reactivestreams.Subscription;
-=======
->>>>>>> d00ed1e4
 
 import org.springframework.core.io.buffer.CloseableDataBuffer;
 import org.springframework.core.io.buffer.DataBuffer;
@@ -50,19 +44,15 @@
  * @author Rossen Stoyanchev
  * @since 5.0
  */
-<<<<<<< HEAD
-@SuppressWarnings("NullAway")
 public class JettyWebSocketHandlerAdapter implements Session.Listener {
-=======
-public class JettyWebSocketHandlerAdapter implements Session.Listener {
-
->>>>>>> d00ed1e4
+
 	private final WebSocketHandler delegateHandler;
 
 	private final Function<Session, JettyWebSocketSession> sessionFactory;
 
 	@Nullable
 	private JettyWebSocketSession delegateSession;
+
 
 	public JettyWebSocketHandlerAdapter(WebSocketHandler handler,
 			Function<Session, JettyWebSocketSession> sessionFactory) {
@@ -75,44 +65,16 @@
 
 	@Override
 	public void onWebSocketOpen(Session session) {
-<<<<<<< HEAD
-		this.delegateSession = Objects.requireNonNull(this.sessionFactory.apply(session));
-		this.delegateHandler.handle(this.delegateSession)
-				.subscribe(new Subscriber<>() {
-					@Override
-					public void onSubscribe(Subscription s) {
-						s.request(Long.MAX_VALUE);
-					}
-
-					@Override
-					public void onNext(Void unused) {
-					}
-
-					@Override
-					public void onError(Throwable t) {
-						delegateSession.onHandlerError(t);
-					}
-
-					@Override
-					public void onComplete() {
-						delegateSession.onHandleComplete();
-					}
-				});
-=======
 		JettyWebSocketSession delegateSession = this.sessionFactory.apply(session);
 		this.delegateSession = delegateSession;
 		this.delegateHandler.handle(delegateSession)
 				.checkpoint(session.getUpgradeRequest().getRequestURI() + " [JettyWebSocketHandlerAdapter]")
 				.subscribe(unused -> {}, delegateSession::onHandlerError, delegateSession::onHandleComplete);
->>>>>>> d00ed1e4
 	}
 
 	@Override
 	public void onWebSocketText(String message) {
-<<<<<<< HEAD
-=======
-		Assert.state(this.delegateSession != null, "No delegate session available");
->>>>>>> d00ed1e4
+		Assert.state(this.delegateSession != null, "No delegate session available");
 		byte[] bytes = message.getBytes(StandardCharsets.UTF_8);
 		DataBuffer buffer = this.delegateSession.bufferFactory().wrap(bytes);
 		WebSocketMessage webSocketMessage = new WebSocketMessage(Type.TEXT, buffer);
@@ -121,24 +83,16 @@
 
 	@Override
 	public void onWebSocketBinary(ByteBuffer byteBuffer, Callback callback) {
-<<<<<<< HEAD
-		DataBuffer buffer = this.delegateSession.bufferFactory().wrap(byteBuffer);
-		buffer = new JettyDataBuffer(buffer, callback);
-=======
 		Assert.state(this.delegateSession != null, "No delegate session available");
 		DataBuffer buffer = this.delegateSession.bufferFactory().wrap(byteBuffer);
 		buffer = new JettyCallbackDataBuffer(buffer, callback);
->>>>>>> d00ed1e4
 		WebSocketMessage webSocketMessage = new WebSocketMessage(Type.BINARY, buffer);
 		this.delegateSession.handleMessage(webSocketMessage);
 	}
 
 	@Override
 	public void onWebSocketPong(ByteBuffer payload) {
-<<<<<<< HEAD
-=======
-		Assert.state(this.delegateSession != null, "No delegate session available");
->>>>>>> d00ed1e4
+		Assert.state(this.delegateSession != null, "No delegate session available");
 		DataBuffer buffer = this.delegateSession.bufferFactory().wrap(BufferUtil.copy(payload));
 		WebSocketMessage webSocketMessage = new WebSocketMessage(Type.PONG, buffer);
 		this.delegateSession.handleMessage(webSocketMessage);
@@ -146,19 +100,13 @@
 
 	@Override
 	public void onWebSocketClose(int statusCode, String reason) {
-<<<<<<< HEAD
-=======
-		Assert.state(this.delegateSession != null, "No delegate session available");
->>>>>>> d00ed1e4
+		Assert.state(this.delegateSession != null, "No delegate session available");
 		this.delegateSession.handleClose(CloseStatus.create(statusCode, reason));
 	}
 
 	@Override
 	public void onWebSocketError(Throwable cause) {
-<<<<<<< HEAD
-=======
-		Assert.state(this.delegateSession != null, "No delegate session available");
->>>>>>> d00ed1e4
+		Assert.state(this.delegateSession != null, "No delegate session available");
 		this.delegateSession.handleError(cause);
 	}
 
