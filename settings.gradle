pluginManagement {
	repositories {
		mavenCentral()
		gradlePluginPortal()
		maven { url "https://repo.spring.io/release" }
	}
}

plugins {
<<<<<<< HEAD
	id "com.gradle.enterprise" version "3.12.6"
	//id "io.spring.ge.conventions" version "0.0.13"
=======
	id "com.gradle.develocity" version "3.17.2"
	id "io.spring.ge.conventions" version "0.0.17"
>>>>>>> 8d16a509
}

include "spring-aop"
include "spring-aspects"
include "spring-beans"
include "spring-context"
include "spring-context-indexer"
include "spring-context-support"
include "spring-core"
include "spring-core-test"
include "spring-expression"
include "spring-instrument"
include "spring-jcl"
include "spring-jdbc"
include "spring-jms"
include "spring-messaging"
include "spring-orm"
include "spring-oxm"
include "spring-r2dbc"
include "spring-test"
include "spring-tx"
include "spring-web"
include "spring-webflux"
include "spring-webmvc"
include "spring-websocket"
include "framework-bom"
include "framework-docs"
include "framework-platform"
include "integration-tests"
include 'spring-test-lh'

rootProject.name = "spring"
rootProject.children.each {project ->
	project.buildFileName = "${project.name}.gradle"
}

settings.gradle.projectsLoaded {
	develocity {
		buildScan {
			File buildDir = settings.gradle.rootProject
					.getLayout().getBuildDirectory().getAsFile().get()
			buildDir.mkdirs()
			new File(buildDir, "build-scan-uri.txt").text = "(build scan not generated)"
			buildScanPublished { scan ->
				if (buildDir.exists()) {
					new File(buildDir, "build-scan-uri.txt").text = "${scan.buildScanUri}\n"
				}
			}
		}
	}
}
<|MERGE_RESOLUTION|>--- conflicted
+++ resolved
@@ -7,13 +7,8 @@
 }
 
 plugins {
-<<<<<<< HEAD
-	id "com.gradle.enterprise" version "3.12.6"
-	//id "io.spring.ge.conventions" version "0.0.13"
-=======
 	id "com.gradle.develocity" version "3.17.2"
 	id "io.spring.ge.conventions" version "0.0.17"
->>>>>>> 8d16a509
 }
 
 include "spring-aop"
