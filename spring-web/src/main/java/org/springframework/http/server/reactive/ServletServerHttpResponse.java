/*
 * Copyright 2002-2024 the original author or authors.
 *
 * Licensed under the Apache License, Version 2.0 (the "License");
 * you may not use this file except in compliance with the License.
 * You may obtain a copy of the License at
 *
 *      https://www.apache.org/licenses/LICENSE-2.0
 *
 * Unless required by applicable law or agreed to in writing, software
 * distributed under the License is distributed on an "AS IS" BASIS,
 * WITHOUT WARRANTIES OR CONDITIONS OF ANY KIND, either express or implied.
 * See the License for the specific language governing permissions and
 * limitations under the License.
 */

package org.springframework.http.server.reactive;

import java.io.IOException;
import java.io.InputStream;
import java.nio.charset.Charset;

import jakarta.servlet.AsyncContext;
import jakarta.servlet.AsyncEvent;
import jakarta.servlet.AsyncListener;
import jakarta.servlet.ServletOutputStream;
import jakarta.servlet.WriteListener;
import jakarta.servlet.http.Cookie;
import jakarta.servlet.http.HttpServletResponse;
import org.reactivestreams.Processor;
import org.reactivestreams.Publisher;

import org.springframework.core.io.buffer.DataBuffer;
import org.springframework.core.io.buffer.DataBufferFactory;
import org.springframework.core.io.buffer.DataBufferUtils;
import org.springframework.http.HttpHeaders;
import org.springframework.http.HttpStatusCode;
import org.springframework.http.MediaType;
import org.springframework.http.ResponseCookie;
import org.springframework.lang.Nullable;
import org.springframework.util.Assert;
import org.springframework.util.ReflectionUtils;

/**
 * Adapt {@link ServerHttpResponse} to the Servlet {@link HttpServletResponse}.
 *
 * @author Rossen Stoyanchev
 * @author Juergen Hoeller
 * @since 5.0
 */
class ServletServerHttpResponse extends AbstractListenerServerHttpResponse {

	private static final boolean IS_SERVLET61 = ReflectionUtils.findField(HttpServletResponse.class, "SC_PERMANENT_REDIRECT") != null;

	private final HttpServletResponse response;

	private final ServletOutputStream outputStream;

	private final int bufferSize;

	@Nullable
	private volatile ResponseBodyFlushProcessor bodyFlushProcessor;

	@Nullable
	private volatile ResponseBodyProcessor bodyProcessor;

	private volatile boolean flushOnNext;

	private final ServletServerHttpRequest request;

	private final ResponseAsyncListener asyncListener;


	public ServletServerHttpResponse(HttpServletResponse response, AsyncContext asyncContext,
			DataBufferFactory bufferFactory, int bufferSize, ServletServerHttpRequest request) throws IOException {

		this(new HttpHeaders(), response, asyncContext, bufferFactory, bufferSize, request);
	}

	public ServletServerHttpResponse(HttpHeaders headers, HttpServletResponse response, AsyncContext asyncContext,
			DataBufferFactory bufferFactory, int bufferSize, ServletServerHttpRequest request) throws IOException {

		super(bufferFactory, headers);

		Assert.notNull(response, "HttpServletResponse must not be null");
		Assert.notNull(bufferFactory, "DataBufferFactory must not be null");
		Assert.isTrue(bufferSize > 0, "Buffer size must be greater than 0");

		this.response = response;
		this.outputStream = response.getOutputStream();
		this.bufferSize = bufferSize;
		this.request = request;

		this.asyncListener = new ResponseAsyncListener();

		// Tomcat expects WriteListener registration on initial thread
		response.getOutputStream().setWriteListener(new ResponseBodyWriteListener());
	}


	@SuppressWarnings("unchecked")
	@Override
	public <T> T getNativeResponse() {
		return (T) this.response;
	}

	@Override
	public HttpStatusCode getStatusCode() {
		HttpStatusCode status = super.getStatusCode();
		return (status != null ? status : HttpStatusCode.valueOf(this.response.getStatus()));
	}

	@Override
	@Deprecated
	@SuppressWarnings("removal")
	public Integer getRawStatusCode() {
		Integer status = super.getRawStatusCode();
		return (status != null ? status : this.response.getStatus());
	}

	@Override
	protected void applyStatusCode() {
		HttpStatusCode status = super.getStatusCode();
		if (status != null) {
			this.response.setStatus(status.value());
		}
	}

	@Override
	protected void applyHeaders() {
		getHeaders().forEach((headerName, headerValues) -> {
			for (String headerValue : headerValues) {
				this.response.addHeader(headerName, headerValue);
			}
		});

		adaptHeaders(false);
	}

	protected void adaptHeaders(boolean removeAdaptedHeaders) {
		MediaType contentType = null;
		try {
			contentType = getHeaders().getContentType();
		}
		catch (Exception ex) {
			String rawContentType = getHeaders().getFirst(HttpHeaders.CONTENT_TYPE);
			this.response.setContentType(rawContentType);
		}
		if (this.response.getContentType() == null && contentType != null) {
			this.response.setContentType(contentType.toString());
		}

		Charset charset = (contentType != null ? contentType.getCharset() : null);
		if (this.response.getCharacterEncoding() == null && charset != null) {
			this.response.setCharacterEncoding(charset.name());
		}

		long contentLength = getHeaders().getContentLength();
		if (contentLength != -1) {
			this.response.setContentLengthLong(contentLength);
		}

		if (removeAdaptedHeaders) {
			getHeaders().remove(HttpHeaders.CONTENT_TYPE);
			getHeaders().remove(HttpHeaders.CONTENT_LENGTH);
		}
	}

	@Override
	protected void applyCookies() {
		for (String name : getCookies().keySet()) {
			for (ResponseCookie httpCookie : getCookies().get(name)) {
				Cookie cookie = new Cookie(name, httpCookie.getValue());
				if (!httpCookie.getMaxAge().isNegative()) {
					cookie.setMaxAge((int) httpCookie.getMaxAge().getSeconds());
				}
				if (httpCookie.getDomain() != null) {
					cookie.setDomain(httpCookie.getDomain());
				}
				if (httpCookie.getPath() != null) {
					cookie.setPath(httpCookie.getPath());
				}
				if (httpCookie.getSameSite() != null) {
					cookie.setAttribute("SameSite", httpCookie.getSameSite());
				}
				cookie.setSecure(httpCookie.isSecure());
				cookie.setHttpOnly(httpCookie.isHttpOnly());
				if (httpCookie.isPartitioned()) {
<<<<<<< HEAD
					if (IS_SERVLET61) {
						cookie.setAttribute("Partitioned", "");
					}
					else {
						cookie.setAttribute("Partitioned", "true");
					}
=======
					cookie.setAttribute("Partitioned", "");
>>>>>>> f5ff84ab
				}
				this.response.addCookie(cookie);
			}
		}
	}

	/**
	 * Return an {@link ResponseAsyncListener} that notifies the response
	 * body Publisher and Subscriber of Servlet container events. The listener
	 * is not actually registered but is rather exposed for
	 * {@link ServletHttpHandlerAdapter} to ensure events are delegated.
	 */
	AsyncListener getAsyncListener() {
		return this.asyncListener;
	}

	@Override
	protected Processor<? super Publisher<? extends DataBuffer>, Void> createBodyFlushProcessor() {
		ResponseBodyFlushProcessor processor = new ResponseBodyFlushProcessor();
		this.bodyFlushProcessor = processor;
		return processor;
	}

	/**
	 * Return the {@link ServletOutputStream} for the current response.
	 */
	protected final ServletOutputStream getOutputStream() {
		return this.outputStream;
	}

	/**
	 * Write the DataBuffer to the response body OutputStream.
	 * Invoked only when {@link ServletOutputStream#isReady()} returns "true"
	 * and the readable bytes in the DataBuffer is greater than 0.
	 * @return the number of bytes written
	 */
	protected int writeToOutputStream(DataBuffer dataBuffer) throws IOException {
		ServletOutputStream outputStream = this.outputStream;
		InputStream input = dataBuffer.asInputStream();
		int bytesWritten = 0;
		byte[] buffer = new byte[this.bufferSize];
		int bytesRead;
		while (outputStream.isReady() && (bytesRead = input.read(buffer)) != -1) {
			outputStream.write(buffer, 0, bytesRead);
			bytesWritten += bytesRead;
		}
		return bytesWritten;
	}

	private void flush() throws IOException {
		ServletOutputStream outputStream = this.outputStream;
		if (outputStream.isReady()) {
			try {
				outputStream.flush();
				this.flushOnNext = false;
			}
			catch (IOException ex) {
				this.flushOnNext = true;
				throw ex;
			}
		}
		else {
			this.flushOnNext = true;
		}
	}

	private boolean isWritePossible() {
		return this.outputStream.isReady();
	}


	private final class ResponseAsyncListener implements AsyncListener {

		@Override
		public void onStartAsync(AsyncEvent event) {}

		@Override
		public void onTimeout(AsyncEvent event) {
			Throwable ex = event.getThrowable();
			ex = (ex != null ? ex : new IllegalStateException("Async operation timeout."));
			handleError(ex);
		}

		@Override
		public void onError(AsyncEvent event) {
			handleError(event.getThrowable());
		}

		public void handleError(Throwable ex) {
			ResponseBodyFlushProcessor flushProcessor = bodyFlushProcessor;
			ResponseBodyProcessor processor = bodyProcessor;
			if (flushProcessor != null) {
				// Cancel the upstream source of "write" Publishers
				flushProcessor.cancel();
				// Cancel the current "write" Publisher and propagate onComplete downstream
				if (processor != null) {
					processor.cancel();
					processor.onError(ex);
				}
				// This is a no-op if processor was connected and onError propagated all the way
				flushProcessor.onError(ex);
			}
		}

		@Override
		public void onComplete(AsyncEvent event) {
			ResponseBodyFlushProcessor flushProcessor = bodyFlushProcessor;
			ResponseBodyProcessor processor = bodyProcessor;
			if (flushProcessor != null) {
				// Cancel the upstream source of "write" Publishers
				flushProcessor.cancel();
				// Cancel the current "write" Publisher and propagate onComplete downstream
				if (processor != null) {
					processor.cancel();
					processor.onComplete();
				}
				// This is a no-op if processor was connected and onComplete propagated all the way
				flushProcessor.onComplete();
			}
		}
	}


	private class ResponseBodyWriteListener implements WriteListener {

		@Override
		public void onWritePossible() {
			ResponseBodyProcessor processor = bodyProcessor;
			if (processor != null) {
				processor.onWritePossible();
			}
			else {
				ResponseBodyFlushProcessor flushProcessor = bodyFlushProcessor;
				if (flushProcessor != null) {
					flushProcessor.onFlushPossible();
				}
			}
		}

		@Override
		public void onError(Throwable ex) {
			ServletServerHttpResponse.this.asyncListener.handleError(ex);
		}
	}


	private class ResponseBodyFlushProcessor extends AbstractListenerWriteFlushProcessor<DataBuffer> {

		public ResponseBodyFlushProcessor() {
			super(request.getLogPrefix());
		}

		@Override
		protected Processor<? super DataBuffer, Void> createWriteProcessor() {
			ResponseBodyProcessor processor = new ResponseBodyProcessor();
			bodyProcessor = processor;
			return processor;
		}

		@Override
		protected void flush() throws IOException {
			if (rsWriteFlushLogger.isTraceEnabled()) {
				rsWriteFlushLogger.trace(getLogPrefix() + "flushing");
			}
			ServletServerHttpResponse.this.flush();
		}

		@Override
		protected boolean isWritePossible() {
			return ServletServerHttpResponse.this.isWritePossible();
		}

		@Override
		protected boolean isFlushPending() {
			return flushOnNext;
		}
	}


	private class ResponseBodyProcessor extends AbstractListenerWriteProcessor<DataBuffer> {


		public ResponseBodyProcessor() {
			super(request.getLogPrefix());
		}

		@Override
		protected boolean isWritePossible() {
			return ServletServerHttpResponse.this.isWritePossible();
		}

		@Override
		protected boolean isDataEmpty(DataBuffer dataBuffer) {
			return dataBuffer.readableByteCount() == 0;
		}

		@Override
		protected boolean write(DataBuffer dataBuffer) throws IOException {
			if (ServletServerHttpResponse.this.flushOnNext) {
				if (rsWriteLogger.isTraceEnabled()) {
					rsWriteLogger.trace(getLogPrefix() + "flushing");
				}
				flush();
			}

			boolean ready = ServletServerHttpResponse.this.isWritePossible();
			int remaining = dataBuffer.readableByteCount();
			if (ready && remaining > 0) {
				// In case of IOException, onError handling should call discardData(DataBuffer)..
				int written = writeToOutputStream(dataBuffer);
				if (rsWriteLogger.isTraceEnabled()) {
					rsWriteLogger.trace(getLogPrefix() + "Wrote " + written + " of " + remaining + " bytes");
				}
				if (written == remaining) {
					DataBufferUtils.release(dataBuffer);
					return true;
				}
			}
			else {
				if (rsWriteLogger.isTraceEnabled()) {
					rsWriteLogger.trace(getLogPrefix() + "ready: " + ready + ", remaining: " + remaining);
				}
			}

			return false;
		}

		@Override
		protected void writingComplete() {
			bodyProcessor = null;
		}

		@Override
		protected void discardData(DataBuffer dataBuffer) {
			DataBufferUtils.release(dataBuffer);
		}
	}

}<|MERGE_RESOLUTION|>--- conflicted
+++ resolved
@@ -39,7 +39,6 @@
 import org.springframework.http.ResponseCookie;
 import org.springframework.lang.Nullable;
 import org.springframework.util.Assert;
-import org.springframework.util.ReflectionUtils;
 
 /**
  * Adapt {@link ServerHttpResponse} to the Servlet {@link HttpServletResponse}.
@@ -50,8 +49,6 @@
  */
 class ServletServerHttpResponse extends AbstractListenerServerHttpResponse {
 
-	private static final boolean IS_SERVLET61 = ReflectionUtils.findField(HttpServletResponse.class, "SC_PERMANENT_REDIRECT") != null;
-
 	private final HttpServletResponse response;
 
 	private final ServletOutputStream outputStream;
@@ -186,16 +183,7 @@
 				cookie.setSecure(httpCookie.isSecure());
 				cookie.setHttpOnly(httpCookie.isHttpOnly());
 				if (httpCookie.isPartitioned()) {
-<<<<<<< HEAD
-					if (IS_SERVLET61) {
-						cookie.setAttribute("Partitioned", "");
-					}
-					else {
-						cookie.setAttribute("Partitioned", "true");
-					}
-=======
 					cookie.setAttribute("Partitioned", "");
->>>>>>> f5ff84ab
 				}
 				this.response.addCookie(cookie);
 			}
