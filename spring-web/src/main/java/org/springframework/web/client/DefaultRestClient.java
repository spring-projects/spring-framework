--- conflicted
+++ resolved
@@ -313,34 +313,22 @@
 
 		@Override
 		public RequestBodySpec uri(String uriTemplate, Object... uriVariables) {
-<<<<<<< HEAD
-			attribute(URI_TEMPLATE_ATTRIBUTE, uriTemplate);
-=======
 			UriBuilder uriBuilder = uriBuilderFactory.uriString(uriTemplate);
 			attribute(URI_TEMPLATE_ATTRIBUTE, uriBuilder.toUriString());
->>>>>>> f5ff84ab
 			return uri(DefaultRestClient.this.uriBuilderFactory.expand(uriTemplate, uriVariables));
 		}
 
 		@Override
 		public RequestBodySpec uri(String uriTemplate, Map<String, ?> uriVariables) {
-<<<<<<< HEAD
-			attribute(URI_TEMPLATE_ATTRIBUTE, uriTemplate);
-=======
 			UriBuilder uriBuilder = uriBuilderFactory.uriString(uriTemplate);
 			attribute(URI_TEMPLATE_ATTRIBUTE, uriBuilder.toUriString());
->>>>>>> f5ff84ab
 			return uri(DefaultRestClient.this.uriBuilderFactory.expand(uriTemplate, uriVariables));
 		}
 
 		@Override
 		public RequestBodySpec uri(String uriTemplate, Function<UriBuilder, URI> uriFunction) {
-<<<<<<< HEAD
-			attribute(URI_TEMPLATE_ATTRIBUTE, uriTemplate);
-=======
 			UriBuilder uriBuilder = uriBuilderFactory.uriString(uriTemplate);
 			attribute(URI_TEMPLATE_ATTRIBUTE, uriBuilder.toUriString());
->>>>>>> f5ff84ab
 			return uri(uriFunction.apply(DefaultRestClient.this.uriBuilderFactory.uriString(uriTemplate)));
 		}
 
