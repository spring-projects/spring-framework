--- conflicted
+++ resolved
@@ -35,7 +35,6 @@
 import org.springframework.core.KotlinDetector;
 import org.springframework.core.MethodParameter;
 import org.springframework.lang.Nullable;
-import org.springframework.util.Assert;
 import org.springframework.web.bind.ServletRequestBindingException;
 import org.springframework.web.bind.WebDataBinder;
 import org.springframework.web.bind.annotation.ValueConstants;
@@ -348,13 +347,9 @@
 		 */
 		public static boolean hasDefaultValue(MethodParameter parameter) {
 			Method method = parameter.getMethod();
-<<<<<<< HEAD
-			Assert.notNull(method, () -> "Retrieved null method from MethodParameter: " + parameter);
-=======
 			if (method == null) {
 				return false;
 			}
->>>>>>> 87157d32
 			KFunction<?> function = ReflectJvmMapping.getKotlinFunction(method);
 			if (function != null) {
 				int index = 0;
