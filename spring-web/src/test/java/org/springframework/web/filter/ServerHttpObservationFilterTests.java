/*
 * Copyright 2002-2024 the original author or authors.
 *
 * Licensed under the Apache License, Version 2.0 (the "License");
 * you may not use this file except in compliance with the License.
 * You may obtain a copy of the License at
 *
 *      https://www.apache.org/licenses/LICENSE-2.0
 *
 * Unless required by applicable law or agreed to in writing, software
 * distributed under the License is distributed on an "AS IS" BASIS,
 * WITHOUT WARRANTIES OR CONDITIONS OF ANY KIND, either express or implied.
 * See the License for the specific language governing permissions and
 * limitations under the License.
 */

package org.springframework.web.filter;

import java.io.IOException;

import io.micrometer.observation.Observation;
import io.micrometer.observation.ObservationRegistry;
import io.micrometer.observation.tck.TestObservationRegistry;
import io.micrometer.observation.tck.TestObservationRegistryAssert;
import jakarta.servlet.AsyncContext;
import jakarta.servlet.AsyncEvent;
import jakarta.servlet.AsyncListener;
import jakarta.servlet.DispatcherType;
import jakarta.servlet.Filter;
import jakarta.servlet.FilterChain;
import jakarta.servlet.RequestDispatcher;
import jakarta.servlet.ServletException;
import jakarta.servlet.ServletRequest;
import jakarta.servlet.ServletResponse;
import jakarta.servlet.http.HttpServlet;
import jakarta.servlet.http.HttpServletRequest;
import jakarta.servlet.http.HttpServletResponse;
import org.junit.jupiter.api.Test;

import org.springframework.http.HttpMethod;
import org.springframework.http.server.observation.ServerRequestObservationContext;
import org.springframework.util.Assert;
import org.springframework.web.testfixture.servlet.MockAsyncContext;
import org.springframework.web.testfixture.servlet.MockFilterChain;
import org.springframework.web.testfixture.servlet.MockHttpServletRequest;
import org.springframework.web.testfixture.servlet.MockHttpServletResponse;

import static org.assertj.core.api.Assertions.assertThat;
import static org.assertj.core.api.Assertions.assertThatThrownBy;

/**
 * Tests for {@link ServerHttpObservationFilter}.
 *
 * @author Brian Clozel
 */
class ServerHttpObservationFilterTests {

	private final TestObservationRegistry observationRegistry = TestObservationRegistry.create();

	private final MockHttpServletRequest request = new MockHttpServletRequest(HttpMethod.GET.name(), "/resource/test");

	private final MockHttpServletResponse response = new MockHttpServletResponse();

	private MockFilterChain mockFilterChain = new MockFilterChain();

	private ServerHttpObservationFilter filter = new ServerHttpObservationFilter(this.observationRegistry);


	@Test
	void filterShouldProcessAsyncDispatch() {
		assertThat(this.filter.shouldNotFilterAsyncDispatch()).isFalse();
	}

	@Test
	void filterShouldFillObservationContext() throws Exception {
		this.filter.doFilter(this.request, this.response, this.mockFilterChain);

		ServerRequestObservationContext context = (ServerRequestObservationContext) this.request
				.getAttribute(ServerHttpObservationFilter.CURRENT_OBSERVATION_CONTEXT_ATTRIBUTE);
		assertThat(context).isNotNull();
		assertThat(context.getCarrier()).isEqualTo(this.request);
		assertThat(context.getResponse()).isEqualTo(this.response);
		assertThat(context.getPathPattern()).isNull();
		assertThatHttpObservation().hasLowCardinalityKeyValue("outcome", "SUCCESS").hasBeenStopped();
	}

	@Test
	void filterShouldOpenScope() throws Exception {
		this.mockFilterChain = new MockFilterChain(new ScopeCheckingServlet(this.observationRegistry));
		filter.doFilter(this.request, this.response, this.mockFilterChain);
	}

	@Test
	void filterShouldAcceptNoOpObservationContext() throws Exception {
		this.filter = new ServerHttpObservationFilter(ObservationRegistry.NOOP);
		filter.doFilter(this.request, this.response, this.mockFilterChain);

		ServerRequestObservationContext context = (ServerRequestObservationContext) this.request
				.getAttribute(ServerHttpObservationFilter.CURRENT_OBSERVATION_CONTEXT_ATTRIBUTE);
		assertThat(context).isNull();
	}

	@Test
	void filterShouldUseThrownException() throws Exception {
		IllegalArgumentException customError = new IllegalArgumentException("custom error");
		this.request.setAttribute(RequestDispatcher.ERROR_EXCEPTION, customError);
		this.filter.doFilter(this.request, this.response, this.mockFilterChain);

		ServerRequestObservationContext context = (ServerRequestObservationContext) this.request
				.getAttribute(ServerHttpObservationFilter.CURRENT_OBSERVATION_CONTEXT_ATTRIBUTE);
		assertThat(context.getError()).isEqualTo(customError);
		assertThatHttpObservation().hasLowCardinalityKeyValue("exception", "IllegalArgumentException");
	}

	@Test
	void filterShouldUnwrapServletException() {
		IllegalArgumentException customError = new IllegalArgumentException("custom error");

		assertThatThrownBy(() ->
				this.filter.doFilter(this.request, this.response, (request, response) -> {
			throw new ServletException(customError);
		})).isInstanceOf(ServletException.class);
		ServerRequestObservationContext context = (ServerRequestObservationContext) this.request
				.getAttribute(ServerHttpObservationFilter.CURRENT_OBSERVATION_CONTEXT_ATTRIBUTE);
		assertThat(context.getError()).isEqualTo(customError);
		assertThatHttpObservation().hasLowCardinalityKeyValue("outcome", "SERVER_ERROR");
	}

	@Test
	void filterShouldSetDefaultErrorStatusForBubblingExceptions() {
		assertThatThrownBy(() ->
				this.filter.doFilter(this.request, this.response, (request, response) -> {
			throw new ServletException(new IllegalArgumentException("custom error"));
		})).isInstanceOf(ServletException.class);
		assertThatHttpObservation().hasLowCardinalityKeyValue("outcome", "SERVER_ERROR")
				.hasLowCardinalityKeyValue("status", "500");
	}

	@Test
	void customFilterShouldCallScopeOpened() throws Exception {
		this.filter = new CustomObservationFilter(this.observationRegistry);
		this.filter.doFilter(this.request, this.response, this.mockFilterChain);

		assertThat(this.response.getHeader("X-Trace-Id")).isEqualTo("badc0ff33");
	}

	@Test
	void shouldCloseObservationAfterAsyncCompletion() throws Exception {
		this.request.setAsyncSupported(true);
		this.request.startAsync();
		this.filter.doFilter(this.request, this.response, this.mockFilterChain);
		this.request.getAsyncContext().complete();

		assertThatHttpObservation().hasLowCardinalityKeyValue("outcome", "SUCCESS").hasBeenStopped();
	}

	@Test
	void shouldRegisterListenerForAsyncStarts() throws Exception {
		CustomAsyncFilter customAsyncFilter = new CustomAsyncFilter();
		this.mockFilterChain = new MockFilterChain(new NoOpServlet(), customAsyncFilter);
		this.request.setAsyncSupported(true);
		this.request.setDispatcherType(DispatcherType.REQUEST);
		this.filter.doFilter(this.request, this.response, this.mockFilterChain);
		customAsyncFilter.asyncContext.dispatch();
		this.request.setDispatcherType(DispatcherType.ASYNC);
		AsyncContext newAsyncContext = this.request.startAsync();
		newAsyncContext.complete();

		assertThatHttpObservation().hasLowCardinalityKeyValue("outcome", "SUCCESS").hasBeenStopped();
	}

	@Test
	void shouldCloseObservationAfterAsyncError() throws Exception {
		this.request.setAsyncSupported(true);
		this.request.startAsync();
		this.filter.doFilter(this.request, this.response, this.mockFilterChain);
		MockAsyncContext asyncContext = (MockAsyncContext) this.request.getAsyncContext();
		for (AsyncListener listener : asyncContext.getListeners()) {
			listener.onError(new AsyncEvent(this.request.getAsyncContext(), new IllegalStateException("test error")));
		}
		asyncContext.complete();
		assertThatHttpObservation().hasLowCardinalityKeyValue("exception", "IllegalStateException").hasBeenStopped();
	}

	@Test
	void shouldNotCloseObservationDuringAsyncDispatch() throws Exception {
		this.mockFilterChain = new MockFilterChain(new ScopeCheckingServlet(this.observationRegistry));
		this.request.setDispatcherType(DispatcherType.ASYNC);
		this.filter.doFilter(this.request, this.response, this.mockFilterChain);
		TestObservationRegistryAssert.assertThat(this.observationRegistry)
				.hasObservationWithNameEqualTo("http.server.requests")
				.that().isNotStopped();
	}

	private TestObservationRegistryAssert.TestObservationRegistryAssertReturningObservationContextAssert assertThatHttpObservation() {
		TestObservationRegistryAssert.assertThat(this.observationRegistry)
				.hasNumberOfObservationsWithNameEqualTo("http.server.requests", 1);

		return TestObservationRegistryAssert.assertThat(this.observationRegistry)
				.hasObservationWithNameEqualTo("http.server.requests")
				.that()
				.hasBeenStopped();
	}

	@SuppressWarnings("serial")
	static class ScopeCheckingServlet extends HttpServlet {

		private final ObservationRegistry observationRegistry;

		public ScopeCheckingServlet(ObservationRegistry observationRegistry) {
			this.observationRegistry = observationRegistry;
		}

		@Override
		protected void doGet(HttpServletRequest req, HttpServletResponse resp) throws ServletException, IOException {
			assertThat(this.observationRegistry.getCurrentObservation()).isNotNull();
		}
	}

<<<<<<< HEAD
	static class CustomObservationFilter extends ServerHttpObservationFilter {

		public CustomObservationFilter(ObservationRegistry observationRegistry) {
			super(observationRegistry);
		}

		@Override
		protected void onScopeOpened(Observation.Scope scope, HttpServletRequest request, HttpServletResponse response) {
			Assert.notNull(scope, "scope must not be null");
			Assert.notNull(request, "request must not be null");
			Assert.notNull(response, "response must not be null");
			response.setHeader("X-Trace-Id", "badc0ff33");
		}
=======
	@SuppressWarnings("serial")
	static class NoOpServlet extends HttpServlet {

		@Override
		protected void doGet(HttpServletRequest req, HttpServletResponse resp) throws ServletException, IOException {

		}

	}

	static class CustomAsyncFilter implements Filter {

		AsyncContext asyncContext;

		@Override
		public void doFilter(ServletRequest servletRequest, ServletResponse servletResponse, FilterChain filterChain) throws IOException, ServletException {
			this.asyncContext = servletRequest.startAsync();
			filterChain.doFilter(servletRequest, servletResponse);
		}

>>>>>>> debba654
	}

}<|MERGE_RESOLUTION|>--- conflicted
+++ resolved
@@ -217,7 +217,6 @@
 		}
 	}
 
-<<<<<<< HEAD
 	static class CustomObservationFilter extends ServerHttpObservationFilter {
 
 		public CustomObservationFilter(ObservationRegistry observationRegistry) {
@@ -231,7 +230,9 @@
 			Assert.notNull(response, "response must not be null");
 			response.setHeader("X-Trace-Id", "badc0ff33");
 		}
-=======
+
+	}
+
 	@SuppressWarnings("serial")
 	static class NoOpServlet extends HttpServlet {
 
@@ -252,7 +253,6 @@
 			filterChain.doFilter(servletRequest, servletResponse);
 		}
 
->>>>>>> debba654
 	}
 
 }