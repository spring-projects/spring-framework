/*
 * Copyright 2002-2019 the original author or authors.
 *
 * Licensed under the Apache License, Version 2.0 (the "License");
 * you may not use this file except in compliance with the License.
 * You may obtain a copy of the License at
 *
 *      https://www.apache.org/licenses/LICENSE-2.0
 *
 * Unless required by applicable law or agreed to in writing, software
 * distributed under the License is distributed on an "AS IS" BASIS,
 * WITHOUT WARRANTIES OR CONDITIONS OF ANY KIND, either express or implied.
 * See the License for the specific language governing permissions and
 * limitations under the License.
 */

package org.springframework.core.io.buffer;

import java.io.InputStream;
import java.io.OutputStream;
import java.nio.ByteBuffer;
import java.nio.charset.StandardCharsets;
import java.util.Arrays;

import static org.assertj.core.api.Assertions.assertThat;
import static org.assertj.core.api.Assertions.assertThatExceptionOfType;
import static org.assertj.core.api.Assertions.assertThatIllegalArgumentException;

/**
 * @author Arjen Poutsma
 * @author Sam Brannen
 */
class DataBufferTests extends AbstractDataBufferAllocatingTests {

	@ParameterizedDataBufferAllocatingTest
	void byteCountsAndPositions(String displayName, DataBufferFactory bufferFactory) {
		super.bufferFactory = bufferFactory;

		DataBuffer buffer = createDataBuffer(2);

		assertThat(buffer.readPosition()).isEqualTo(0);
		assertThat(buffer.writePosition()).isEqualTo(0);
		assertThat(buffer.readableByteCount()).isEqualTo(0);
		assertThat(buffer.writableByteCount()).isEqualTo(2);
		assertThat(buffer.capacity()).isEqualTo(2);

		buffer.write((byte) 'a');
		assertThat(buffer.readPosition()).isEqualTo(0);
		assertThat(buffer.writePosition()).isEqualTo(1);
		assertThat(buffer.readableByteCount()).isEqualTo(1);
		assertThat(buffer.writableByteCount()).isEqualTo(1);
		assertThat(buffer.capacity()).isEqualTo(2);

		buffer.write((byte) 'b');
		assertThat(buffer.readPosition()).isEqualTo(0);
		assertThat(buffer.writePosition()).isEqualTo(2);
		assertThat(buffer.readableByteCount()).isEqualTo(2);
		assertThat(buffer.writableByteCount()).isEqualTo(0);
		assertThat(buffer.capacity()).isEqualTo(2);

		buffer.read();
		assertThat(buffer.readPosition()).isEqualTo(1);
		assertThat(buffer.writePosition()).isEqualTo(2);
		assertThat(buffer.readableByteCount()).isEqualTo(1);
		assertThat(buffer.writableByteCount()).isEqualTo(0);
		assertThat(buffer.capacity()).isEqualTo(2);

		buffer.read();
		assertThat(buffer.readPosition()).isEqualTo(2);
		assertThat(buffer.writePosition()).isEqualTo(2);
		assertThat(buffer.readableByteCount()).isEqualTo(0);
		assertThat(buffer.writableByteCount()).isEqualTo(0);
		assertThat(buffer.capacity()).isEqualTo(2);

		release(buffer);
	}

	@ParameterizedDataBufferAllocatingTest
	void readPositionSmallerThanZero(String displayName, DataBufferFactory bufferFactory) {
		super.bufferFactory = bufferFactory;

		DataBuffer buffer = createDataBuffer(1);
		try {
			assertThatExceptionOfType(IndexOutOfBoundsException.class).isThrownBy(() ->
					buffer.readPosition(-1));
		}
		finally {
			release(buffer);
		}
	}

	@ParameterizedDataBufferAllocatingTest
	void readPositionGreaterThanWritePosition(String displayName, DataBufferFactory bufferFactory) {
		super.bufferFactory = bufferFactory;

		DataBuffer buffer = createDataBuffer(1);
		try {
			assertThatExceptionOfType(IndexOutOfBoundsException.class).isThrownBy(() ->
					buffer.readPosition(1));
		}
		finally {
			release(buffer);
		}
	}

	@ParameterizedDataBufferAllocatingTest
	void writePositionSmallerThanReadPosition(String displayName, DataBufferFactory bufferFactory) {
		super.bufferFactory = bufferFactory;

		DataBuffer buffer = createDataBuffer(2);
		try {
			buffer.write((byte) 'a');
			buffer.read();
			assertThatExceptionOfType(IndexOutOfBoundsException.class).isThrownBy(() ->
					buffer.writePosition(0));
		}
		finally {
			release(buffer);
		}
	}

	@ParameterizedDataBufferAllocatingTest
	void writePositionGreaterThanCapacity(String displayName, DataBufferFactory bufferFactory) {
		super.bufferFactory = bufferFactory;

		DataBuffer buffer = createDataBuffer(1);
		try {
			assertThatExceptionOfType(IndexOutOfBoundsException.class).isThrownBy(() ->
					buffer.writePosition(2));
		}
		finally {
			release(buffer);
		}
	}

	@ParameterizedDataBufferAllocatingTest
	void writeAndRead(String displayName, DataBufferFactory bufferFactory) {
		super.bufferFactory = bufferFactory;

		DataBuffer buffer = createDataBuffer(5);
		buffer.write(new byte[]{'a', 'b', 'c'});

		int ch = buffer.read();
		assertThat(ch).isEqualTo((byte) 'a');

		buffer.write((byte) 'd');
		buffer.write((byte) 'e');

		byte[] result = new byte[4];
		buffer.read(result);

		assertThat(result).isEqualTo(new byte[]{'b', 'c', 'd', 'e'});

		release(buffer);
	}

	@ParameterizedDataBufferAllocatingTest
	void writeNullString(String displayName, DataBufferFactory bufferFactory) {
		super.bufferFactory = bufferFactory;

		DataBuffer buffer = createDataBuffer(1);
		try {
			assertThatIllegalArgumentException().isThrownBy(() ->
					buffer.write(null, StandardCharsets.UTF_8));
		}
		finally {
			release(buffer);
		}
	}

	@ParameterizedDataBufferAllocatingTest
	void writeNullCharset(String displayName, DataBufferFactory bufferFactory) {
		super.bufferFactory = bufferFactory;

		DataBuffer buffer = createDataBuffer(1);
		try {
			assertThatIllegalArgumentException().isThrownBy(() ->
					buffer.write("test", null));
		}
		finally {
			release(buffer);
		}
	}

	@ParameterizedDataBufferAllocatingTest
	void writeEmptyString(String displayName, DataBufferFactory bufferFactory) {
		super.bufferFactory = bufferFactory;

		DataBuffer buffer = createDataBuffer(1);
		buffer.write("", StandardCharsets.UTF_8);

		assertThat(buffer.readableByteCount()).isEqualTo(0);

		release(buffer);
	}

	@ParameterizedDataBufferAllocatingTest
	void writeUtf8String(String displayName, DataBufferFactory bufferFactory) {
		super.bufferFactory = bufferFactory;

		DataBuffer buffer = createDataBuffer(6);
		buffer.write("Spring", StandardCharsets.UTF_8);

		byte[] result = new byte[6];
		buffer.read(result);

		assertThat(result).isEqualTo("Spring".getBytes(StandardCharsets.UTF_8));
		release(buffer);
	}

	@ParameterizedDataBufferAllocatingTest
	void writeUtf8StringOutGrowsCapacity(String displayName, DataBufferFactory bufferFactory) {
		super.bufferFactory = bufferFactory;

		DataBuffer buffer = createDataBuffer(5);
		buffer.write("Spring €", StandardCharsets.UTF_8);

		byte[] result = new byte[10];
		buffer.read(result);

		assertThat(result).isEqualTo("Spring €".getBytes(StandardCharsets.UTF_8));
		release(buffer);
	}

	@ParameterizedDataBufferAllocatingTest
	void writeIsoString(String displayName, DataBufferFactory bufferFactory) {
		super.bufferFactory = bufferFactory;

		DataBuffer buffer = createDataBuffer(3);
		buffer.write("\u00A3", StandardCharsets.ISO_8859_1);

		byte[] result = new byte[1];
		buffer.read(result);

		assertThat(result).isEqualTo("\u00A3".getBytes(StandardCharsets.ISO_8859_1));
		release(buffer);
	}

	@ParameterizedDataBufferAllocatingTest
	void writeMultipleUtf8String(String displayName, DataBufferFactory bufferFactory) {
		super.bufferFactory = bufferFactory;

		DataBuffer buffer = createDataBuffer(1);
		buffer.write("abc", StandardCharsets.UTF_8);
		assertThat(buffer.readableByteCount()).isEqualTo(3);

		buffer.write("def", StandardCharsets.UTF_8);
		assertThat(buffer.readableByteCount()).isEqualTo(6);

		buffer.write("ghi", StandardCharsets.UTF_8);
		assertThat(buffer.readableByteCount()).isEqualTo(9);

		byte[] result = new byte[9];
		buffer.read(result);

		assertThat(result).isEqualTo("abcdefghi".getBytes());

		release(buffer);
	}

	@ParameterizedDataBufferAllocatingTest
	void toStringNullCharset(String displayName, DataBufferFactory bufferFactory) {
		super.bufferFactory = bufferFactory;

		DataBuffer buffer = createDataBuffer(1);
		try {
			assertThatIllegalArgumentException().isThrownBy(() ->
					buffer.toString(null));
		}
		finally {
			release(buffer);
		}
	}

	@ParameterizedDataBufferAllocatingTest
	void toStringUtf8(String displayName, DataBufferFactory bufferFactory) {
		super.bufferFactory = bufferFactory;

		String spring = "Spring";
		byte[] bytes = spring.getBytes(StandardCharsets.UTF_8);
		DataBuffer buffer = createDataBuffer(bytes.length);
		buffer.write(bytes);

		String result = buffer.toString(StandardCharsets.UTF_8);

		assertThat(result).isEqualTo(spring);
		release(buffer);
	}

	@ParameterizedDataBufferAllocatingTest
	void toStringSection(String displayName, DataBufferFactory bufferFactory) {
		super.bufferFactory = bufferFactory;

		String spring = "Spring";
		byte[] bytes = spring.getBytes(StandardCharsets.UTF_8);
		DataBuffer buffer = createDataBuffer(bytes.length);
		buffer.write(bytes);

		String result = buffer.toString(1, 3, StandardCharsets.UTF_8);

		assertThat(result).isEqualTo("pri");
		release(buffer);
	}

	@ParameterizedDataBufferAllocatingTest
	void inputStream(String displayName, DataBufferFactory bufferFactory) throws Exception {
		super.bufferFactory = bufferFactory;

		DataBuffer buffer = createDataBuffer(4);
		buffer.write(new byte[]{'a', 'b', 'c', 'd', 'e'});
		buffer.readPosition(1);

		InputStream inputStream = buffer.asInputStream();

		assertThat(inputStream.available()).isEqualTo(4);

		int result = inputStream.read();
		assertThat(result).isEqualTo((byte) 'b');
		assertThat(inputStream.available()).isEqualTo(3);

		byte[] bytes = new byte[2];
		int len = inputStream.read(bytes);
		assertThat(len).isEqualTo(2);
		assertThat(bytes).isEqualTo(new byte[]{'c', 'd'});
		assertThat(inputStream.available()).isEqualTo(1);

		Arrays.fill(bytes, (byte) 0);
		len = inputStream.read(bytes);
		assertThat(len).isEqualTo(1);
		assertThat(bytes).isEqualTo(new byte[]{'e', (byte) 0});
		assertThat(inputStream.available()).isEqualTo(0);

		assertThat(inputStream.read()).isEqualTo(-1);
		assertThat(inputStream.read(bytes)).isEqualTo(-1);

		release(buffer);
	}

	@ParameterizedDataBufferAllocatingTest
	void inputStreamReleaseOnClose(String displayName, DataBufferFactory bufferFactory) throws Exception {
		super.bufferFactory = bufferFactory;

		DataBuffer buffer = createDataBuffer(3);
		byte[] bytes = {'a', 'b', 'c'};
		buffer.write(bytes);

		try (InputStream inputStream = buffer.asInputStream(true)) {
			byte[] result = new byte[3];
			int len = inputStream.read(result);
<<<<<<< HEAD
			assertThat(len).isEqualTo(3);
			assertThat(result).isEqualTo(bytes);
		}
		finally {
			inputStream.close();
=======
			assertEquals(3, len);
			assertArrayEquals(bytes, result);
>>>>>>> b69584bd
		}

		// AbstractDataBufferAllocatingTests.leakDetector will verify the buffer's release
	}

	@ParameterizedDataBufferAllocatingTest
	void outputStream(String displayName, DataBufferFactory bufferFactory) throws Exception {
		super.bufferFactory = bufferFactory;

		DataBuffer buffer = createDataBuffer(4);
		buffer.write((byte) 'a');

		OutputStream outputStream = buffer.asOutputStream();
		outputStream.write('b');
		outputStream.write(new byte[]{'c', 'd'});

		buffer.write((byte) 'e');

		byte[] bytes = new byte[5];
		buffer.read(bytes);
		assertThat(bytes).isEqualTo(new byte[]{'a', 'b', 'c', 'd', 'e'});

		release(buffer);
	}

	@ParameterizedDataBufferAllocatingTest
	void expand(String displayName, DataBufferFactory bufferFactory) {
		super.bufferFactory = bufferFactory;

		DataBuffer buffer = createDataBuffer(1);
		buffer.write((byte) 'a');
		assertThat(buffer.capacity()).isEqualTo(1);
		buffer.write((byte) 'b');

		assertThat(buffer.capacity() > 1).isTrue();

		release(buffer);
	}

	@ParameterizedDataBufferAllocatingTest
	void increaseCapacity(String displayName, DataBufferFactory bufferFactory) {
		super.bufferFactory = bufferFactory;

		DataBuffer buffer = createDataBuffer(1);
		assertThat(buffer.capacity()).isEqualTo(1);

		buffer.capacity(2);
		assertThat(buffer.capacity()).isEqualTo(2);

		release(buffer);
	}

	@ParameterizedDataBufferAllocatingTest
	void decreaseCapacityLowReadPosition(String displayName, DataBufferFactory bufferFactory) {
		super.bufferFactory = bufferFactory;

		DataBuffer buffer = createDataBuffer(2);
		buffer.writePosition(2);
		buffer.capacity(1);
		assertThat(buffer.capacity()).isEqualTo(1);

		release(buffer);
	}

	@ParameterizedDataBufferAllocatingTest
	void decreaseCapacityHighReadPosition(String displayName, DataBufferFactory bufferFactory) {
		super.bufferFactory = bufferFactory;

		DataBuffer buffer = createDataBuffer(2);
		buffer.writePosition(2);
		buffer.readPosition(2);
		buffer.capacity(1);
		assertThat(buffer.capacity()).isEqualTo(1);

		release(buffer);
	}

	@ParameterizedDataBufferAllocatingTest
	void capacityLessThanZero(String displayName, DataBufferFactory bufferFactory) {
		super.bufferFactory = bufferFactory;

		DataBuffer buffer = createDataBuffer(1);
		try {
			assertThatIllegalArgumentException().isThrownBy(() ->
					buffer.capacity(-1));
		}
		finally {
			release(buffer);
		}
	}

	@ParameterizedDataBufferAllocatingTest
	void writeByteBuffer(String displayName, DataBufferFactory bufferFactory) {
		super.bufferFactory = bufferFactory;

		DataBuffer buffer1 = createDataBuffer(1);
		buffer1.write((byte) 'a');
		ByteBuffer buffer2 = createByteBuffer(2);
		buffer2.put((byte) 'b');
		buffer2.flip();
		ByteBuffer buffer3 = createByteBuffer(3);
		buffer3.put((byte) 'c');
		buffer3.flip();

		buffer1.write(buffer2, buffer3);
		buffer1.write((byte) 'd'); // make sure the write index is correctly set

		assertThat(buffer1.readableByteCount()).isEqualTo(4);
		byte[] result = new byte[4];
		buffer1.read(result);

		assertThat(result).isEqualTo(new byte[]{'a', 'b', 'c', 'd'});

		release(buffer1);
	}

	private ByteBuffer createByteBuffer(int capacity) {
		return ByteBuffer.allocate(capacity);
	}

	@ParameterizedDataBufferAllocatingTest
	void writeDataBuffer(String displayName, DataBufferFactory bufferFactory) {
		super.bufferFactory = bufferFactory;

		DataBuffer buffer1 = createDataBuffer(1);
		buffer1.write((byte) 'a');
		DataBuffer buffer2 = createDataBuffer(2);
		buffer2.write((byte) 'b');
		DataBuffer buffer3 = createDataBuffer(3);
		buffer3.write((byte) 'c');

		buffer1.write(buffer2, buffer3);
		buffer1.write((byte) 'd'); // make sure the write index is correctly set

		assertThat(buffer1.readableByteCount()).isEqualTo(4);
		byte[] result = new byte[4];
		buffer1.read(result);

		assertThat(result).isEqualTo(new byte[]{'a', 'b', 'c', 'd'});

		release(buffer1, buffer2, buffer3);
	}

	@ParameterizedDataBufferAllocatingTest
	void asByteBuffer(String displayName, DataBufferFactory bufferFactory) {
		super.bufferFactory = bufferFactory;

		DataBuffer buffer = createDataBuffer(4);
		buffer.write(new byte[]{'a', 'b', 'c'});
		buffer.read(); // skip a

		ByteBuffer result = buffer.asByteBuffer();
		assertThat(result.capacity()).isEqualTo(2);

		buffer.write((byte) 'd');
		assertThat(result.remaining()).isEqualTo(2);

		byte[] resultBytes = new byte[2];
		result.get(resultBytes);
		assertThat(resultBytes).isEqualTo(new byte[]{'b', 'c'});

		release(buffer);
	}

	@ParameterizedDataBufferAllocatingTest
	void asByteBufferIndexLength(String displayName, DataBufferFactory bufferFactory) {
		super.bufferFactory = bufferFactory;

		DataBuffer buffer = createDataBuffer(3);
		buffer.write(new byte[]{'a', 'b'});

		ByteBuffer result = buffer.asByteBuffer(1, 2);
		assertThat(result.capacity()).isEqualTo(2);

		buffer.write((byte) 'c');
		assertThat(result.remaining()).isEqualTo(2);

		byte[] resultBytes = new byte[2];
		result.get(resultBytes);
		assertThat(resultBytes).isEqualTo(new byte[]{'b', 'c'});

		release(buffer);
	}

	@ParameterizedDataBufferAllocatingTest
	void byteBufferContainsDataBufferChanges(String displayName, DataBufferFactory bufferFactory) {
		super.bufferFactory = bufferFactory;

		DataBuffer dataBuffer = createDataBuffer(1);
		ByteBuffer byteBuffer = dataBuffer.asByteBuffer(0, 1);

		dataBuffer.write((byte) 'a');

		assertThat(byteBuffer.limit()).isEqualTo(1);
		byte b = byteBuffer.get();
		assertThat(b).isEqualTo((byte) 'a');

		release(dataBuffer);
	}

	@ParameterizedDataBufferAllocatingTest
	void dataBufferContainsByteBufferChanges(String displayName, DataBufferFactory bufferFactory) {
		super.bufferFactory = bufferFactory;

		DataBuffer dataBuffer = createDataBuffer(1);
		ByteBuffer byteBuffer = dataBuffer.asByteBuffer(0, 1);

		byteBuffer.put((byte) 'a');
		dataBuffer.writePosition(1);

		byte b = dataBuffer.read();
		assertThat(b).isEqualTo((byte) 'a');

		release(dataBuffer);
	}

	@ParameterizedDataBufferAllocatingTest
	void emptyAsByteBuffer(String displayName, DataBufferFactory bufferFactory) {
		super.bufferFactory = bufferFactory;

		DataBuffer buffer = createDataBuffer(1);

		ByteBuffer result = buffer.asByteBuffer();
		assertThat(result.capacity()).isEqualTo(0);

		release(buffer);
	}

	@ParameterizedDataBufferAllocatingTest
	void indexOf(String displayName, DataBufferFactory bufferFactory) {
		super.bufferFactory = bufferFactory;

		DataBuffer buffer = createDataBuffer(3);
		buffer.write(new byte[]{'a', 'b', 'c'});

		int result = buffer.indexOf(b -> b == 'c', 0);
		assertThat(result).isEqualTo(2);

		result = buffer.indexOf(b -> b == 'c', Integer.MIN_VALUE);
		assertThat(result).isEqualTo(2);

		result = buffer.indexOf(b -> b == 'c', Integer.MAX_VALUE);
		assertThat(result).isEqualTo(-1);

		result = buffer.indexOf(b -> b == 'z', 0);
		assertThat(result).isEqualTo(-1);

		release(buffer);
	}

	@ParameterizedDataBufferAllocatingTest
	void lastIndexOf(String displayName, DataBufferFactory bufferFactory) {
		super.bufferFactory = bufferFactory;

		DataBuffer buffer = createDataBuffer(3);
		buffer.write(new byte[]{'a', 'b', 'c'});

		int result = buffer.lastIndexOf(b -> b == 'b', 2);
		assertThat(result).isEqualTo(1);

		result = buffer.lastIndexOf(b -> b == 'c', 2);
		assertThat(result).isEqualTo(2);

		result = buffer.lastIndexOf(b -> b == 'b', Integer.MAX_VALUE);
		assertThat(result).isEqualTo(1);

		result = buffer.lastIndexOf(b -> b == 'c', Integer.MAX_VALUE);
		assertThat(result).isEqualTo(2);

		result = buffer.lastIndexOf(b -> b == 'b', Integer.MIN_VALUE);
		assertThat(result).isEqualTo(-1);

		result = buffer.lastIndexOf(b -> b == 'c', Integer.MIN_VALUE);
		assertThat(result).isEqualTo(-1);

		result = buffer.lastIndexOf(b -> b == 'z', 0);
		assertThat(result).isEqualTo(-1);

		release(buffer);
	}

	@ParameterizedDataBufferAllocatingTest
	void slice(String displayName, DataBufferFactory bufferFactory) {
		super.bufferFactory = bufferFactory;

		DataBuffer buffer = createDataBuffer(3);
		buffer.write(new byte[]{'a', 'b'});

		DataBuffer slice = buffer.slice(1, 2);
		assertThat(slice.readableByteCount()).isEqualTo(2);
		assertThatExceptionOfType(Exception.class).isThrownBy(() ->
				slice.write((byte) 0));
		buffer.write((byte) 'c');

		assertThat(buffer.readableByteCount()).isEqualTo(3);
		byte[] result = new byte[3];
		buffer.read(result);

		assertThat(result).isEqualTo(new byte[]{'a', 'b', 'c'});

		assertThat(slice.readableByteCount()).isEqualTo(2);
		result = new byte[2];
		slice.read(result);

		assertThat(result).isEqualTo(new byte[]{'b', 'c'});


		release(buffer);
	}

	@ParameterizedDataBufferAllocatingTest
	void retainedSlice(String displayName, DataBufferFactory bufferFactory) {
		super.bufferFactory = bufferFactory;

		DataBuffer buffer = createDataBuffer(3);
		buffer.write(new byte[]{'a', 'b'});

		DataBuffer slice = buffer.retainedSlice(1, 2);
		assertThat(slice.readableByteCount()).isEqualTo(2);
		assertThatExceptionOfType(Exception.class).isThrownBy(() ->
				slice.write((byte) 0));
		buffer.write((byte) 'c');

		assertThat(buffer.readableByteCount()).isEqualTo(3);
		byte[] result = new byte[3];
		buffer.read(result);

		assertThat(result).isEqualTo(new byte[]{'a', 'b', 'c'});

		assertThat(slice.readableByteCount()).isEqualTo(2);
		result = new byte[2];
		slice.read(result);

		assertThat(result).isEqualTo(new byte[]{'b', 'c'});


		release(buffer, slice);
	}

	@ParameterizedDataBufferAllocatingTest
	void spr16351(String displayName, DataBufferFactory bufferFactory) {
		super.bufferFactory = bufferFactory;

		DataBuffer buffer = createDataBuffer(6);
		byte[] bytes = {'a', 'b', 'c', 'd', 'e', 'f'};
		buffer.write(bytes);
		DataBuffer slice = buffer.slice(3, 3);
		buffer.writePosition(3);
		buffer.write(slice);

		assertThat(buffer.readableByteCount()).isEqualTo(6);
		byte[] result = new byte[6];
		buffer.read(result);

		assertThat(result).isEqualTo(bytes);

		release(buffer);
	}

	@ParameterizedDataBufferAllocatingTest
	void join(String displayName, DataBufferFactory bufferFactory) {
		super.bufferFactory = bufferFactory;

		DataBuffer composite = this.bufferFactory.join(Arrays.asList(stringBuffer("a"),
				stringBuffer("b"), stringBuffer("c")));
		assertThat(composite.readableByteCount()).isEqualTo(3);
		byte[] bytes = new byte[3];
		composite.read(bytes);

		assertThat(bytes).isEqualTo(new byte[] {'a','b','c'});

		release(composite);
	}

	@ParameterizedDataBufferAllocatingTest
	void getByte(String displayName, DataBufferFactory bufferFactory) {
		super.bufferFactory = bufferFactory;

		DataBuffer buffer = stringBuffer("abc");

		assertThat(buffer.getByte(0)).isEqualTo((byte) 'a');
		assertThat(buffer.getByte(1)).isEqualTo((byte) 'b');
		assertThat(buffer.getByte(2)).isEqualTo((byte) 'c');
		assertThatExceptionOfType(IndexOutOfBoundsException.class).isThrownBy(() ->
				buffer.getByte(-1));

		assertThatExceptionOfType(IndexOutOfBoundsException.class).isThrownBy(() ->
			buffer.getByte(3));

		release(buffer);
	}

}<|MERGE_RESOLUTION|>--- conflicted
+++ resolved
@@ -347,16 +347,8 @@
 		try (InputStream inputStream = buffer.asInputStream(true)) {
 			byte[] result = new byte[3];
 			int len = inputStream.read(result);
-<<<<<<< HEAD
 			assertThat(len).isEqualTo(3);
 			assertThat(result).isEqualTo(bytes);
-		}
-		finally {
-			inputStream.close();
-=======
-			assertEquals(3, len);
-			assertArrayEquals(bytes, result);
->>>>>>> b69584bd
 		}
 
 		// AbstractDataBufferAllocatingTests.leakDetector will verify the buffer's release
