/*
 * Copyright 2002-2024 the original author or authors.
 *
 * Licensed under the Apache License, Version 2.0 (the "License");
 * you may not use this file except in compliance with the License.
 * You may obtain a copy of the License at
 *
 *      https://www.apache.org/licenses/LICENSE-2.0
 *
 * Unless required by applicable law or agreed to in writing, software
 * distributed under the License is distributed on an "AS IS" BASIS,
 * WITHOUT WARRANTIES OR CONDITIONS OF ANY KIND, either express or implied.
 * See the License for the specific language governing permissions and
 * limitations under the License.
 */

package org.springframework.aot.generate;

import java.util.function.Supplier;

import org.springframework.core.io.InputStreamSource;
import org.springframework.javapoet.JavaFile;
import org.springframework.lang.Nullable;
import org.springframework.util.Assert;
import org.springframework.util.ClassUtils;
import org.springframework.util.StringUtils;
import org.springframework.util.function.ThrowingConsumer;

/**
 * Repository of generated files. Can be used to add {@link Kind#SOURCE source},
 * {@link Kind#RESOURCE resource}, or {@link Kind#CLASS class} files generated
 * during ahead-of-time processing. Source and resource files are written using
 * {@code UTF-8} encoding.
 *
 * @author Phillip Webb
 * @author Brian Clozel
 * @author Stephane Nicoll
 * @since 6.0
 * @see InMemoryGeneratedFiles
 * @see FileSystemGeneratedFiles
 */
public interface GeneratedFiles {

	/**
	 * Add a generated {@link Kind#SOURCE source file} with content from the
	 * given {@link JavaFile}.
	 * @param javaFile the java file to add
	 */
	default void addSourceFile(JavaFile javaFile) {
		validatePackage(javaFile.packageName, javaFile.typeSpec.name);
		String className = javaFile.packageName + "." + javaFile.typeSpec.name;
		addSourceFile(className, javaFile::writeTo);
	}

	/**
	 * Add a generated {@link Kind#SOURCE source file} with content from the
	 * given {@link CharSequence}.
	 * @param className the class name that should be used to determine the path
	 * of the file
	 * @param content the contents of the file
	 */
	default void addSourceFile(String className, CharSequence content) {
		addSourceFile(className, appendable -> appendable.append(content));
	}

	/**
	 * Add a generated {@link Kind#SOURCE source file} with content written to
	 * an {@link Appendable} passed to the given {@link ThrowingConsumer}.
	 * @param className the class name that should be used to determine the path
	 * of the file
	 * @param content a {@link ThrowingConsumer} that accepts an
	 * {@link Appendable} which will receive the file contents
	 */
	default void addSourceFile(String className, ThrowingConsumer<Appendable> content) {
		addFile(Kind.SOURCE, getClassNamePath(className), content);
	}

	/**
	 * Add a generated {@link Kind#SOURCE source file} with content from the
	 * given {@link InputStreamSource}.
	 * @param className the class name that should be used to determine the path
	 * of the file
	 * @param content an {@link InputStreamSource} that will provide an input
	 * stream containing the file contents
	 */
	default void addSourceFile(String className, InputStreamSource content) {
		addFile(Kind.SOURCE, getClassNamePath(className), content);
	}

	/**
	 * Add a generated {@link Kind#RESOURCE resource file} with content from the
	 * given {@link CharSequence}.
	 * @param path the relative path of the file
	 * @param content the contents of the file
	 */
	default void addResourceFile(String path, CharSequence content) {
		addResourceFile(path, appendable -> appendable.append(content));
	}

	/**
	 * Add a generated {@link Kind#RESOURCE resource file} with content written
	 * to an {@link Appendable} passed to the given {@link ThrowingConsumer}.
	 * @param path the relative path of the file
	 * @param content a {@link ThrowingConsumer} that accepts an
	 * {@link Appendable} which will receive the file contents
	 */
	default void addResourceFile(String path, ThrowingConsumer<Appendable> content) {
		addFile(Kind.RESOURCE, path, content);
	}

	/**
	 * Add a generated {@link Kind#RESOURCE resource file} with content from the
	 * given {@link InputStreamSource}.
	 * @param path the relative path of the file
	 * @param content an {@link InputStreamSource} that will provide an input
	 * stream containing the file contents
	 */
	default void addResourceFile(String path, InputStreamSource content) {
		addFile(Kind.RESOURCE, path, content);
	}

	/**
	 * Add a generated {@link Kind#CLASS class file} with content from the given
	 * {@link InputStreamSource}.
	 * @param path the relative path of the file
	 * @param content an {@link InputStreamSource} that will provide an input
	 * stream containing the file contents
	 */
	default void addClassFile(String path, InputStreamSource content) {
		addFile(Kind.CLASS, path, content);
	}

	/**
	 * Add a generated file of the specified {@link Kind} with content from the
	 * given {@link CharSequence}.
	 * @param kind the kind of file being written
	 * @param path the relative path of the file
	 * @param content the contents of the file
	 */
	default void addFile(Kind kind, String path, CharSequence content) {
		addFile(kind, path, appendable -> appendable.append(content));
	}

	/**
	 * Add a generated file of the specified {@link Kind} with content written
	 * to an {@link Appendable} passed to the given {@link ThrowingConsumer}.
	 * @param kind the kind of file being written
	 * @param path the relative path of the file
	 * @param content a {@link ThrowingConsumer} that accepts an
	 * {@link Appendable} which will receive the file contents
	 */
	default void addFile(Kind kind, String path, ThrowingConsumer<Appendable> content) {
		Assert.notNull(content, "'content' must not be null");
		addFile(kind, path, new AppendableConsumerInputStreamSource(content));
	}

	/**
	 * Add a generated file of the specified {@link Kind} with content from the
	 * given {@link InputStreamSource}.
	 * @param kind the kind of file being written
	 * @param path the relative path of the file
	 * @param content an {@link InputStreamSource} that will provide an input
	 * stream containing the file contents
	 */
	default void addFile(Kind kind, String path, InputStreamSource content) {
		Assert.notNull(kind, "'kind' must not be null");
		Assert.hasLength(path, "'path' must not be empty");
		Assert.notNull(content, "'content' must not be null");
		handleFile(kind, path, handler -> handler.create(content));
	}

	/**
	 * Handle a generated file of the specified {@link Kind} with the given
	 * {@linkplain FileHandler handler}. The file handler lets you consume
	 * the content of the already generated file, if any and provide a way
	 * to override its content if necessary.
	 * @param kind the kind of file
	 * @param path the relative path of the file
	 * @param handler a consumer of a {@link FileHandler} for the file
	 * @since 6.2
	 */
	void handleFile(Kind kind, String path, ThrowingConsumer<FileHandler> handler);
<<<<<<< HEAD
=======

>>>>>>> f5ff84ab

	private static String getClassNamePath(String className) {
		Assert.hasLength(className, "'className' must not be empty");
		validatePackage(ClassUtils.getPackageName(className), className);
		Assert.isTrue(isJavaIdentifier(className),
				"'className' must be a valid identifier, got '" + className + "'");
		return ClassUtils.convertClassNameToResourcePath(className) + ".java";
	}

	private static void validatePackage(String packageName, String className) {
		if (!StringUtils.hasLength(packageName)) {
			throw new IllegalArgumentException("Could not add '" + className + "', "
					+ "processing classes in the default package is not supported. "
					+ "Did you forget to add a package statement?");
		}
	}

	private static boolean isJavaIdentifier(String className) {
		char[] chars = className.toCharArray();
		for (int i = 0; i < chars.length; i++) {
			if (i == 0 && !Character.isJavaIdentifierStart(chars[i])) {
				return false;
			}
			if (i > 0 && chars[i] != '.' && !Character.isJavaIdentifierPart(chars[i])) {
				return false;
			}
		}
		return true;
	}


	/**
	 * The various kinds of generated files that are supported.
	 */
	enum Kind {

		/**
		 * A source file containing Java code that should be compiled.
		 */
		SOURCE,

		/**
		 * A resource file that should be directly added to the final application.
		 * For example, a {@code .properties} file.
		 */
		RESOURCE,

		/**
		 * A class file containing bytecode. For example, the result of a proxy
		 * generated using CGLIB.
		 */
		CLASS
	}


	/**
	 * Provide access to a particular file and offer convenient methods to retrieve,
	 * save, or override its content.
	 * @since 6.2
	 */
	abstract class FileHandler {

		private final boolean exists;

		private final Supplier<InputStreamSource> existingContent;

		protected FileHandler(boolean exists, Supplier<InputStreamSource> existingContent) {
			this.exists = exists;
			this.existingContent = existingContent;
		}

		/**
		 * Specify whether the file already exists.
		 * @return {@code true} if the file already exists
		 */
		public boolean exists() {
			return this.exists;
		}

		/**
		 * Return an {@link InputStreamSource} for the content of the file or
		 * {@code null} if the file does not exist.
		 */
		@Nullable
		public InputStreamSource getContent() {
			return (exists() ? this.existingContent.get() : null);
		}

		/**
		 * Create a file with the given {@linkplain InputStreamSource content}.
		 * @throws IllegalStateException if the file already exists
		 */
		public void create(InputStreamSource content) {
			Assert.notNull(content, "'content' must not be null");
			if (exists()) {
				throw new IllegalStateException("%s already exists".formatted(this));
			}
			copy(content, false);
		}

		/**
		 * Override the content of the file handled by this instance using the
		 * given {@linkplain InputStreamSource content}. If the file does not
		 * exist, it is created.
		 */
		public void override(InputStreamSource content) {
			Assert.notNull(content, "'content' must not be null");
			copy(content, true);
		}

		protected abstract void copy(InputStreamSource content, boolean override);
	}

	/**
	 * Provide access to a particular file and offer convenient methods to retrieve,
	 * save, or override its content.
	 *
	 * @since 6.2
	 */
	abstract class FileHandler {

		private final boolean exists;

		private final Supplier<InputStreamSource> existingContent;

		protected FileHandler(boolean exists, Supplier<InputStreamSource> existingContent) {
			this.exists = exists;
			this.existingContent = existingContent;
		}

		/**
		 * Specify whether the file already exists.
		 * @return {@code true} if the file already exists
		 */
		public boolean exists() {
			return this.exists;
		}

		/**
		 * Return an {@link InputStreamSource} for the content of the file or
		 * {@code null} if the file does not exist.
		 */
		@Nullable
		public InputStreamSource getContent() {
			return (exists() ? this.existingContent.get() : null);
		}

		/**
		 * Create a file with the given {@linkplain InputStreamSource content}.
		 * @throws IllegalStateException if the file already exists
		 */
		public void create(InputStreamSource content) {
			Assert.notNull(content, "'content' must not be null");
			if (exists()) {
				throw new IllegalStateException("%s already exists".formatted(this));
			}
			copy(content, false);
		}

		/**
		 * Override the content of the file handled by this instance using the
		 * given {@linkplain InputStreamSource content}. If the file does not
		 * exist, it is created.
		 */
		public void override(InputStreamSource content) {
			Assert.notNull(content, "'content' must not be null");
			copy(content, true);
		}

		protected abstract void copy(InputStreamSource content, boolean override);

	}

}<|MERGE_RESOLUTION|>--- conflicted
+++ resolved
@@ -180,10 +180,7 @@
 	 * @since 6.2
 	 */
 	void handleFile(Kind kind, String path, ThrowingConsumer<FileHandler> handler);
-<<<<<<< HEAD
-=======
-
->>>>>>> f5ff84ab
+
 
 	private static String getClassNamePath(String className) {
 		Assert.hasLength(className, "'className' must not be empty");
@@ -297,64 +294,4 @@
 		protected abstract void copy(InputStreamSource content, boolean override);
 	}
 
-	/**
-	 * Provide access to a particular file and offer convenient methods to retrieve,
-	 * save, or override its content.
-	 *
-	 * @since 6.2
-	 */
-	abstract class FileHandler {
-
-		private final boolean exists;
-
-		private final Supplier<InputStreamSource> existingContent;
-
-		protected FileHandler(boolean exists, Supplier<InputStreamSource> existingContent) {
-			this.exists = exists;
-			this.existingContent = existingContent;
-		}
-
-		/**
-		 * Specify whether the file already exists.
-		 * @return {@code true} if the file already exists
-		 */
-		public boolean exists() {
-			return this.exists;
-		}
-
-		/**
-		 * Return an {@link InputStreamSource} for the content of the file or
-		 * {@code null} if the file does not exist.
-		 */
-		@Nullable
-		public InputStreamSource getContent() {
-			return (exists() ? this.existingContent.get() : null);
-		}
-
-		/**
-		 * Create a file with the given {@linkplain InputStreamSource content}.
-		 * @throws IllegalStateException if the file already exists
-		 */
-		public void create(InputStreamSource content) {
-			Assert.notNull(content, "'content' must not be null");
-			if (exists()) {
-				throw new IllegalStateException("%s already exists".formatted(this));
-			}
-			copy(content, false);
-		}
-
-		/**
-		 * Override the content of the file handled by this instance using the
-		 * given {@linkplain InputStreamSource content}. If the file does not
-		 * exist, it is created.
-		 */
-		public void override(InputStreamSource content) {
-			Assert.notNull(content, "'content' must not be null");
-			copy(content, true);
-		}
-
-		protected abstract void copy(InputStreamSource content, boolean override);
-
-	}
-
 }