/*
 * Copyright 2002-2018 the original author or authors.
 *
 * Licensed under the Apache License, Version 2.0 (the "License");
 * you may not use this file except in compliance with the License.
 * You may obtain a copy of the License at
 *
 *      http://www.apache.org/licenses/LICENSE-2.0
 *
 * Unless required by applicable law or agreed to in writing, software
 * distributed under the License is distributed on an "AS IS" BASIS,
 * WITHOUT WARRANTIES OR CONDITIONS OF ANY KIND, either express or implied.
 * See the License for the specific language governing permissions and
 * limitations under the License.
 */

package org.springframework.core;

import java.util.ArrayList;
import java.util.HashMap;
import java.util.List;
import java.util.Map;
import java.util.concurrent.ConcurrentHashMap;

import org.apache.commons.logging.Log;
import org.apache.commons.logging.LogFactory;

import org.springframework.util.Assert;
import org.springframework.util.StringUtils;
import org.springframework.util.StringValueResolver;

/**
 * Simple implementation of the {@link AliasRegistry} interface.
 * Serves as base class for
 * {@link org.springframework.beans.factory.support.BeanDefinitionRegistry}
 * implementations.
 *
 * @author Juergen Hoeller
 * @since 2.5.2
 */
public class SimpleAliasRegistry implements AliasRegistry {

	/** Logger available to subclasses */
	protected final Log logger = LogFactory.getLog(getClass());

	/** Map from alias to canonical name */
	private final Map<String, String> aliasMap = new ConcurrentHashMap<>(16);


	@Override
	public void registerAlias(String name, String alias) {
		Assert.hasText(name, "'name' must not be empty");
		Assert.hasText(alias, "'alias' must not be empty");
		synchronized (this.aliasMap) {
			if (alias.equals(name)) {
				// 如果beanName与alias相同的话不记录alias，并删除对应的alias
				this.aliasMap.remove(alias);
				if (logger.isDebugEnabled()) {
					logger.debug("Alias definition '" + alias + "' ignored since it points to same name");
				}
			}
			else {
				String registeredName = this.aliasMap.get(alias);
				if (registeredName != null) {
					if (registeredName.equals(name)) {
						// An existing alias - no need to re-register
						// 现有的别名 - 无需重新注册
						return;
					}
					// 返回是否允许覆盖别名,如果不允许则抛出异常
					if (!allowAliasOverriding()) {
<<<<<<< HEAD
						//如果不允许别名覆盖，抛出别名以注册异常
						throw new IllegalStateException("Cannot register alias '" + alias + "' for name '" +
=======
						throw new IllegalStateException("Cannot define alias '" + alias + "' for name '" +
>>>>>>> 25559b9e
								name + "': It is already registered for name '" + registeredName + "'.");
					}
					if (this.logger.isInfoEnabled()) {
						logger.info("Overriding alias '" + alias + "' definition for registered name '" +
								registeredName + "' with new target name '" + name + "'");
					}
				}
				//-----------------------------关键方法--------------------------
				//如果A指向B，如果C也指向B，抛出异常
				checkForAliasCircle(name, alias);
				this.aliasMap.put(alias, name);
				if (logger.isDebugEnabled()) {
					logger.debug("Alias definition '" + alias + "' registered for name '" + name + "'");
				}
			}
		}
	}

	/**
	 * Return whether alias overriding is allowed.
	 * Default is {@code true}.
	 */
	protected boolean allowAliasOverriding() {
		return true;
	}

	/**
	 * Determine whether the given name has the given alias registered.
	 * @param name the name to check
	 * @param alias the alias to look for
	 * @since 4.2.1
	 */
	public boolean hasAlias(String name, String alias) {
		for (Map.Entry<String, String> entry : this.aliasMap.entrySet()) {
			String registeredName = entry.getValue();
			if (registeredName.equals(name)) {
				String registeredAlias = entry.getKey();
				return (registeredAlias.equals(alias) || hasAlias(registeredAlias, alias));
			}
		}
		return false;
	}

	@Override
	public void removeAlias(String alias) {
		synchronized (this.aliasMap) {
			String name = this.aliasMap.remove(alias);
			if (name == null) {
				throw new IllegalStateException("No alias '" + alias + "' registered");
			}
		}
	}

	@Override
	public boolean isAlias(String name) {
		return this.aliasMap.containsKey(name);
	}

	@Override
	public String[] getAliases(String name) {
		List<String> result = new ArrayList<>();
		synchronized (this.aliasMap) {
			retrieveAliases(name, result);
		}
		return StringUtils.toStringArray(result);
	}

	/**
	 * Transitively retrieve all aliases for the given name.
	 * @param name the target name to find aliases for
	 * @param result the resulting aliases list
	 */
	private void retrieveAliases(String name, List<String> result) {
		this.aliasMap.forEach((alias, registeredName) -> {
			if (registeredName.equals(name)) {
				result.add(alias);
				retrieveAliases(alias, result);
			}
		});
	}

	/**
	 * Resolve all alias target names and aliases registered in this
	 * factory, applying the given StringValueResolver to them.
	 * <p>The value resolver may for example resolve placeholders
	 * in target bean names and even in alias names.
	 * @param valueResolver the StringValueResolver to apply
	 */
	public void resolveAliases(StringValueResolver valueResolver) {
		Assert.notNull(valueResolver, "StringValueResolver must not be null");
		synchronized (this.aliasMap) {
			Map<String, String> aliasCopy = new HashMap<>(this.aliasMap);
			aliasCopy.forEach((alias, registeredName) -> {
				String resolvedAlias = valueResolver.resolveStringValue(alias);
				String resolvedName = valueResolver.resolveStringValue(registeredName);
				if (resolvedAlias == null || resolvedName == null || resolvedAlias.equals(resolvedName)) {
					this.aliasMap.remove(alias);
				}
				else if (!resolvedAlias.equals(alias)) {
					String existingName = this.aliasMap.get(resolvedAlias);
					if (existingName != null) {
						if (existingName.equals(resolvedName)) {
							// Pointing to existing alias - just remove placeholder
							this.aliasMap.remove(alias);
							return;
						}
						throw new IllegalStateException(
								"Cannot register resolved alias '" + resolvedAlias + "' (original: '" + alias +
								"') for name '" + resolvedName + "': It is already registered for name '" +
								registeredName + "'.");
					}
					checkForAliasCircle(resolvedName, resolvedAlias);
					this.aliasMap.remove(alias);
					this.aliasMap.put(resolvedAlias, resolvedName);
				}
				else if (!registeredName.equals(resolvedName)) {
					this.aliasMap.put(alias, resolvedName);
				}
			});
		}
	}

	/**
	 * Check whether the given name points back to the given alias as an alias
	 * in the other direction already, catching a circular reference upfront
	 * and throwing a corresponding IllegalStateException.
	 *
	 * 检查给定的名称是否指向给定的别名作为另一个方向的别名，
	 * 并向前捕获循环引用并抛出相应的IllegalStateException。
	 *
	 * @param name the candidate name
	 * @param alias the candidate alias
	 * @see #registerAlias
	 * @see #hasAlias
	 */
	protected void checkForAliasCircle(String name, String alias) {
		if (hasAlias(alias, name)) {
			throw new IllegalStateException("Cannot register alias '" + alias +
					"' for name '" + name + "': Circular reference - '" +
					name + "' is a direct or indirect alias for '" + alias + "' already");
		}
	}

	/**
	 * Determine the raw name, resolving aliases to canonical names.
	 * @param name the user-specified name
	 * @return the transformed name
	 */
	public String canonicalName(String name) {
		String canonicalName = name;
		// Handle aliasing...
		String resolvedName;
		do {
			resolvedName = this.aliasMap.get(canonicalName);
			if (resolvedName != null) {
				canonicalName = resolvedName;
			}
		}
		while (resolvedName != null);
		return canonicalName;
	}

}<|MERGE_RESOLUTION|>--- conflicted
+++ resolved
@@ -69,12 +69,8 @@
 					}
 					// 返回是否允许覆盖别名,如果不允许则抛出异常
 					if (!allowAliasOverriding()) {
-<<<<<<< HEAD
 						//如果不允许别名覆盖，抛出别名以注册异常
-						throw new IllegalStateException("Cannot register alias '" + alias + "' for name '" +
-=======
 						throw new IllegalStateException("Cannot define alias '" + alias + "' for name '" +
->>>>>>> 25559b9e
 								name + "': It is already registered for name '" + registeredName + "'.");
 					}
 					if (this.logger.isInfoEnabled()) {
