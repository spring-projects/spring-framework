--- conflicted
+++ resolved
@@ -76,14 +76,8 @@
 	void setValueSeparator(@Nullable String valueSeparator);
 
 	/**
-<<<<<<< HEAD
-	 * Specify the escape character to use to ignore placeholder prefix
-	 * or value separator, or {@code null} if no escaping should take
-	 * place.
-=======
 	 * Specify the escape character to use to ignore placeholder prefix or
 	 * value separator, or {@code null} if no escaping should take place.
->>>>>>> f5ff84ab
 	 * @since 6.2
 	 */
 	void setEscapeCharacter(@Nullable Character escapeCharacter);
