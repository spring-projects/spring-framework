/*
 * Copyright 2002-present the original author or authors.
 *
 * Licensed under the Apache License, Version 2.0 (the "License");
 * you may not use this file except in compliance with the License.
 * You may obtain a copy of the License at
 *
 *      https://www.apache.org/licenses/LICENSE-2.0
 *
 * Unless required by applicable law or agreed to in writing, software
 * distributed under the License is distributed on an "AS IS" BASIS,
 * WITHOUT WARRANTIES OR CONDITIONS OF ANY KIND, either express or implied.
 * See the License for the specific language governing permissions and
 * limitations under the License.
 */

package org.springframework.core.io.support;

import java.io.File;
import java.io.FileNotFoundException;
import java.io.IOException;
import java.io.UncheckedIOException;
import java.lang.module.ModuleFinder;
import java.lang.module.ModuleReader;
import java.lang.module.ResolvedModule;
import java.lang.reflect.InvocationHandler;
import java.lang.reflect.Method;
import java.net.JarURLConnection;
import java.net.MalformedURLException;
import java.net.URI;
import java.net.URISyntaxException;
import java.net.URL;
import java.net.URLClassLoader;
import java.net.URLConnection;
import java.nio.file.FileSystemNotFoundException;
import java.nio.file.FileSystems;
import java.nio.file.FileVisitOption;
import java.nio.file.Files;
import java.nio.file.NoSuchFileException;
import java.nio.file.Path;
import java.util.Collections;
import java.util.Enumeration;
import java.util.HashSet;
import java.util.Iterator;
import java.util.LinkedHashSet;
import java.util.Map;
import java.util.NavigableSet;
import java.util.Objects;
import java.util.Set;
import java.util.StringTokenizer;
import java.util.TreeSet;
import java.util.concurrent.ConcurrentHashMap;
import java.util.function.Predicate;
import java.util.jar.Attributes;
import java.util.jar.Attributes.Name;
import java.util.jar.JarEntry;
import java.util.jar.JarFile;
import java.util.jar.Manifest;
import java.util.stream.Collectors;
import java.util.stream.Stream;
import java.util.zip.ZipException;

import org.apache.commons.logging.Log;
import org.apache.commons.logging.LogFactory;
import org.jspecify.annotations.Nullable;

import org.springframework.core.NativeDetector;
import org.springframework.core.io.DefaultResourceLoader;
import org.springframework.core.io.FileSystemResource;
import org.springframework.core.io.Resource;
import org.springframework.core.io.ResourceLoader;
import org.springframework.core.io.UrlResource;
import org.springframework.core.io.VfsResource;
import org.springframework.util.AntPathMatcher;
import org.springframework.util.Assert;
import org.springframework.util.ClassUtils;
import org.springframework.util.PathMatcher;
import org.springframework.util.ReflectionUtils;
import org.springframework.util.ResourceUtils;
import org.springframework.util.StringUtils;

/**
 * A {@link ResourcePatternResolver} implementation that is able to resolve a
 * specified resource location path into one or more matching Resources.
 *
 * <p>The source path may be a simple path which has a one-to-one mapping to a
 * target {@link org.springframework.core.io.Resource}, or alternatively may
 * contain the special "{@code classpath*:}" prefix and/or internal Ant-style
 * path patterns (matched using Spring's {@link AntPathMatcher} utility). Both
 * of the latter are effectively wildcards.
 *
 * <h3>No Wildcards</h3>
 *
 * <p>In the simple case, if the specified location path does not start with the
 * {@code "classpath*:}" prefix and does not contain a {@link PathMatcher}
 * pattern, this resolver will simply return a single resource via a
 * {@code getResource()} call on the underlying {@code ResourceLoader}.
 * Examples are real URLs such as "{@code file:C:/context.xml}", pseudo-URLs
 * such as "{@code classpath:/context.xml}", and simple unprefixed paths
 * such as "{@code /WEB-INF/context.xml}". The latter will resolve in a
 * fashion specific to the underlying {@code ResourceLoader} (for example,
 * {@code ServletContextResource} for a {@code WebApplicationContext}).
 *
 * <h3>Ant-style Patterns</h3>
 *
 * <p>When the path location contains an Ant-style pattern, for example:
 * <pre class="code">
 * /WEB-INF/*-context.xml
 * com/example/**&#47;applicationContext.xml
 * file:C:/some/path/*-context.xml
 * classpath:com/example/**&#47;applicationContext.xml</pre>
 * the resolver follows a more complex but defined procedure to try to resolve
 * the wildcard. It produces a {@code Resource} for the path up to the last
 * non-wildcard segment and obtains a {@code URL} from it. If this URL is not a
 * "{@code jar:}" URL or container-specific variant (for example, "{@code zip:}" in WebLogic,
 * "{@code wsjar}" in WebSphere", etc.), then the root directory of the filesystem
 * associated with the URL is obtained and used to resolve the wildcards by walking
 * the filesystem. In the case of a jar URL, the resolver either gets a
 * {@code java.net.JarURLConnection} from it, or manually parses the jar URL, and
 * then traverses the contents of the jar file, to resolve the wildcards.
 *
 * <h3>Implications on Portability</h3>
 *
 * <p>If the specified path is already a file URL (either explicitly, or
 * implicitly because the base {@code ResourceLoader} is a filesystem one),
 * then wildcarding is guaranteed to work in a completely portable fashion.
 *
 * <p>If the specified path is a class path location, then the resolver must
 * obtain the last non-wildcard path segment URL via a
 * {@code Classloader.getResource()} call. Since this is just a
 * node of the path (not the file at the end) it is actually undefined
 * (in the ClassLoader Javadocs) exactly what sort of URL is returned in
 * this case. In practice, it is usually a {@code java.io.File} representing
 * the directory, where the class path resource resolves to a filesystem
 * location, or a jar URL of some sort, where the class path resource resolves
 * to a jar location. Still, there is a portability concern on this operation.
 *
 * <p>If a jar URL is obtained for the last non-wildcard segment, the resolver
 * must be able to get a {@code java.net.JarURLConnection} from it, or
 * manually parse the jar URL, to be able to walk the contents of the jar
 * and resolve the wildcard. This will work in most environments but will
 * fail in others, and it is strongly recommended that the wildcard
 * resolution of resources coming from jars be thoroughly tested in your
 * specific environment before you rely on it.
 *
 * <h3>{@code classpath*:} Prefix</h3>
 *
 * <p>There is special support for retrieving multiple class path resources with
 * the same name, via the "{@code classpath*:}" prefix. For example,
 * "{@code classpath*:META-INF/beans.xml}" will find all "META-INF/beans.xml"
 * files in the class path, be it in "classes" directories or in JAR files.
 * This is particularly useful for autodetecting config files of the same name
 * at the same location within each jar file. Internally, this happens via a
 * {@code ClassLoader.getResources()} call, and is completely portable.
 *
 * <p>The "{@code classpath*:}" prefix can also be combined with a {@code PathMatcher}
 * pattern in the rest of the location path &mdash; for example,
 * "{@code classpath*:META-INF/*-beans.xml"}. In this case, the resolution strategy
 * is fairly simple: a {@code ClassLoader.getResources()} call is used on the last
 * non-wildcard path segment to get all the matching resources in the class loader
 * hierarchy, and then off each resource the same {@code PathMatcher} resolution
 * strategy described above is used for the wildcard sub pattern.
 *
 * <h3>Other Notes</h3>
 *
 * <p>As of Spring Framework 6.0, if {@link #getResources(String)} is invoked with
 * a location pattern using the "{@code classpath*:}" prefix it will first search
 * all modules in the {@linkplain ModuleLayer#boot() boot layer}, excluding
 * {@linkplain ModuleFinder#ofSystem() system modules}. It will then search the
 * class path using {@link ClassLoader} APIs as described previously and return the
 * combined results. Consequently, some of the limitations of class path searches
 * may not apply when applications are deployed as modules.
 *
 * <p><b>WARNING:</b> Note that "{@code classpath*:}" when combined with
 * Ant-style patterns will only work reliably with at least one root directory
 * before the pattern starts, unless the actual target files reside in the file
 * system. This means that a pattern like "{@code classpath*:*.xml}" will
 * <i>not</i> retrieve files from the root of jar files but rather only from the
 * root of expanded directories. This originates from a limitation in the JDK's
 * {@code ClassLoader.getResources()} method which only returns file system
 * locations for a passed-in empty String (indicating potential roots to search).
 * This {@code ResourcePatternResolver} implementation tries to mitigate the
 * jar root lookup limitation through {@link URLClassLoader} introspection and
 * "{@code java.class.path}" manifest evaluation; however, without portability
 * guarantees.
 *
 * <p><b>WARNING:</b> Ant-style patterns with "{@code classpath:}" resources are not
 * guaranteed to find matching resources if the base package to search is available
 * in multiple class path locations. This is because a resource such as
 * <pre class="code">
 *   com/example/package1/service-context.xml</pre>
 * may exist in only one class path location, but when a location pattern such as
 * <pre class="code">
 *   classpath:com/example/**&#47;service-context.xml</pre>
 * is used to try to resolve it, the resolver will work off the (first) URL
 * returned by {@code getResource("com/example")}. If the {@code com/example} base
 * package node exists in multiple class path locations, the actual desired resource
 * may not be present under the {@code com/example} base package in the first URL.
 * Therefore, preferably, use "{@code classpath*:}" with the same Ant-style pattern
 * in such a case, which will search <i>all</i> class path locations that contain
 * the base package.
 *
 * @author Juergen Hoeller
 * @author Colin Sampaleanu
 * @author Marius Bogoevici
 * @author Costin Leau
 * @author Phillip Webb
 * @author Sam Brannen
 * @author Sebastien Deleuze
 * @author Dave Syer
 * @since 1.0.2
 * @see #CLASSPATH_ALL_URL_PREFIX
 * @see org.springframework.util.AntPathMatcher
 * @see org.springframework.core.io.ResourceLoader#getResource(String)
 * @see ClassLoader#getResources(String)
 */
public class PathMatchingResourcePatternResolver implements ResourcePatternResolver {

	private static final Resource[] EMPTY_RESOURCE_ARRAY = {};

	private static final Log logger = LogFactory.getLog(PathMatchingResourcePatternResolver.class);

	/**
	 * {@link Set} of {@linkplain ModuleFinder#ofSystem() system module} names.
	 * @since 6.0
	 * @see #isNotSystemModule
	 */
	private static final Set<String> systemModuleNames = NativeDetector.inNativeImage() ? Collections.emptySet() :
			ModuleFinder.ofSystem().findAll().stream()
					.map(moduleReference -> moduleReference.descriptor().name())
					.collect(Collectors.toSet());

	/**
	 * {@link Predicate} that tests whether the supplied {@link ResolvedModule}
	 * is not a {@linkplain ModuleFinder#ofSystem() system module}.
	 * @since 6.0
	 * @see #systemModuleNames
	 */
	private static final Predicate<ResolvedModule> isNotSystemModule =
			resolvedModule -> !systemModuleNames.contains(resolvedModule.name());

	private static @Nullable Method equinoxResolveMethod;

	static {
		try {
			// Detect Equinox OSGi (for example, on WebSphere 6.1)
			Class<?> fileLocatorClass = ClassUtils.forName("org.eclipse.core.runtime.FileLocator",
					PathMatchingResourcePatternResolver.class.getClassLoader());
			equinoxResolveMethod = fileLocatorClass.getMethod("resolve", URL.class);
			logger.trace("Found Equinox FileLocator for OSGi bundle URL resolution");
		}
		catch (Throwable ex) {
			equinoxResolveMethod = null;
		}
	}


	private final ResourceLoader resourceLoader;

	private PathMatcher pathMatcher = new AntPathMatcher();

	@Nullable
	private Boolean useCaches;

	private final Map<String, Resource[]> rootDirCache = new ConcurrentHashMap<>();

	private final Map<String, NavigableSet<String>> jarEntriesCache = new ConcurrentHashMap<>();

	private volatile @Nullable Set<ClassPathManifestEntry> manifestEntriesCache;


	/**
	 * Create a {@code PathMatchingResourcePatternResolver} with a
	 * {@link DefaultResourceLoader}.
	 * <p>ClassLoader access will happen via the thread context class loader.
	 * @see DefaultResourceLoader
	 */
	public PathMatchingResourcePatternResolver() {
		this.resourceLoader = new DefaultResourceLoader();
	}

	/**
	 * Create a {@code PathMatchingResourcePatternResolver} with the supplied
	 * {@link ResourceLoader}.
	 * <p>ClassLoader access will happen via the thread context class loader.
	 * @param resourceLoader the {@code ResourceLoader} to load root directories
	 * and actual resources with
	 */
	public PathMatchingResourcePatternResolver(ResourceLoader resourceLoader) {
		Assert.notNull(resourceLoader, "ResourceLoader must not be null");
		this.resourceLoader = resourceLoader;
	}

	/**
	 * Create a {@code PathMatchingResourcePatternResolver} with a
	 * {@link DefaultResourceLoader} and the supplied {@link ClassLoader}.
	 * @param classLoader the ClassLoader to load class path resources with,
	 * or {@code null} for using the thread context class loader
	 * at the time of actual resource access
	 * @see org.springframework.core.io.DefaultResourceLoader
	 */
	public PathMatchingResourcePatternResolver(@Nullable ClassLoader classLoader) {
		this.resourceLoader = new DefaultResourceLoader(classLoader);
	}


	/**
	 * Return the {@link ResourceLoader} that this pattern resolver works with.
	 */
	public ResourceLoader getResourceLoader() {
		return this.resourceLoader;
	}

	@Override
	public @Nullable ClassLoader getClassLoader() {
		return getResourceLoader().getClassLoader();
	}

	/**
	 * Set the {@link PathMatcher} implementation to use for this
	 * resource pattern resolver.
	 * <p>Default is {@link AntPathMatcher}.
	 * @see AntPathMatcher
	 */
	public void setPathMatcher(PathMatcher pathMatcher) {
		Assert.notNull(pathMatcher, "PathMatcher must not be null");
		this.pathMatcher = pathMatcher;
	}

	/**
	 * Return the {@link PathMatcher} that this resource pattern resolver uses.
	 */
	public PathMatcher getPathMatcher() {
		return this.pathMatcher;
	}

	/**
	 * Specify whether this resolver should use jar caches. Default is {@code true}.
	 * <p>Switch this flag to {@code false} in order to avoid any jar caching, at
	 * the {@link JarURLConnection} level as well as within this resolver instance.
	 * <p>Note that {@link JarURLConnection#setDefaultUseCaches} can be turned off
	 * independently. This resolver-level setting is designed to only enforce
	 * {@code JarURLConnection#setUseCaches(true/false)} if necessary but otherwise
	 * leaves the JVM-level default in place (if this setter has not been called).
	 * <p>As of 6.2.10, this setting propagates to {@link UrlResource#setUseCaches}.
	 * @since 6.1.19
	 * @see JarURLConnection#setUseCaches
	 * @see UrlResource#setUseCaches
	 * @see #clearCache()
	 */
	public void setUseCaches(boolean useCaches) {
		this.useCaches = useCaches;
	}


	@Override
	public Resource getResource(String location) {
		Resource resource = getResourceLoader().getResource(location);
		if (this.useCaches != null && resource instanceof UrlResource urlResource) {
			urlResource.setUseCaches(this.useCaches);
		}
		return resource;
	}

	@Override
	public Resource[] getResources(String locationPattern) throws IOException {
		Assert.notNull(locationPattern, "Location pattern must not be null");
		if (locationPattern.startsWith(CLASSPATH_ALL_URL_PREFIX)) {
			// a class path resource (multiple resources for same name possible)
			String locationPatternWithoutPrefix = locationPattern.substring(CLASSPATH_ALL_URL_PREFIX.length());
			// Search the module path first.
			Set<Resource> resources = findAllModulePathResources(locationPatternWithoutPrefix);
			// Search the class path next.
			if (getPathMatcher().isPattern(locationPatternWithoutPrefix)) {
				// a class path resource pattern
				Collections.addAll(resources, findPathMatchingResources(locationPattern));
			}
			else {
				// all class path resources with the given name
				Collections.addAll(resources, findAllClassPathResources(locationPatternWithoutPrefix));
			}
			return resources.toArray(EMPTY_RESOURCE_ARRAY);
		}
		else {
			// Generally only look for a pattern after a prefix here,
			// and on Tomcat only after the "*/" separator for its "war:" protocol.
			int prefixEnd = (locationPattern.startsWith("war:") ? locationPattern.indexOf("*/") + 1 :
					locationPattern.indexOf(':') + 1);
			if (getPathMatcher().isPattern(locationPattern.substring(prefixEnd))) {
				// a file pattern
				return findPathMatchingResources(locationPattern);
			}
			else {
				// a single resource with the given name
				return new Resource[] {getResourceLoader().getResource(locationPattern)};
			}
		}
	}

	/**
	 * Clear the local resource cache, removing all cached classpath/jar structures.
	 * @since 6.2
	 */
	public void clearCache() {
		this.rootDirCache.clear();
		this.jarEntriesCache.clear();
		this.manifestEntriesCache = null;
	}


	/**
	 * Find all class location resources with the given location via the ClassLoader.
	 * <p>Delegates to {@link #doFindAllClassPathResources(String)}.
	 * @param location the absolute path within the class path
	 * @return the result as Resource array
	 * @throws IOException in case of I/O errors
	 * @see java.lang.ClassLoader#getResources
	 * @see #convertClassLoaderURL
	 */
	protected Resource[] findAllClassPathResources(String location) throws IOException {
		String path = stripLeadingSlash(location);
		Set<Resource> result = doFindAllClassPathResources(path);
		if (logger.isTraceEnabled()) {
			logger.trace("Resolved class path location [" + path + "] to resources " + result);
		}
		return result.toArray(EMPTY_RESOURCE_ARRAY);
	}

	/**
	 * Find all class path resources with the given path via the configured
	 * {@link #getClassLoader() ClassLoader}.
	 * <p>Called by {@link #findAllClassPathResources(String)}.
	 * @param path the absolute path within the class path (never a leading slash)
	 * @return a mutable Set of matching Resource instances
	 * @since 4.1.1
	 */
	protected Set<Resource> doFindAllClassPathResources(String path) throws IOException {
		Set<Resource> result = new LinkedHashSet<>(16);
		ClassLoader cl = getClassLoader();
		Enumeration<URL> resourceUrls = (cl != null ? cl.getResources(path) : ClassLoader.getSystemResources(path));
		while (resourceUrls.hasMoreElements()) {
			URL url = resourceUrls.nextElement();
			result.add(convertClassLoaderURL(url));
		}
		if (!StringUtils.hasLength(path)) {
			// The above result is likely to be incomplete, i.e. only containing file system references.
			// We need to have pointers to each of the jar files on the class path as well...
			addAllClassLoaderJarRoots(cl, result);
		}
		return result;
	}

	/**
	 * Convert the given URL as returned from the configured
	 * {@link #getClassLoader() ClassLoader} into a {@link Resource}, applying
	 * to path lookups without a pattern (see {@link #findAllClassPathResources}).
	 * <p>As of 6.0.5, the default implementation creates a {@link FileSystemResource}
	 * in case of the "file" protocol or a {@link UrlResource} otherwise, matching
	 * the outcome of pattern-based class path traversal in the same resource layout,
	 * as well as matching the outcome of module path searches.
	 * @param url a URL as returned from the configured ClassLoader
	 * @return the corresponding Resource object
	 * @see java.lang.ClassLoader#getResources
	 * @see #doFindAllClassPathResources
	 * @see #doFindPathMatchingFileResources
	 */
	@SuppressWarnings("deprecation")  // on JDK 20 (deprecated URL constructor)
	protected Resource convertClassLoaderURL(URL url) {
		if (ResourceUtils.URL_PROTOCOL_FILE.equals(url.getProtocol())) {
			try {
				// URI decoding for special characters such as spaces.
				return new FileSystemResource(ResourceUtils.toURI(url).getSchemeSpecificPart());
			}
			catch (URISyntaxException ex) {
				// Fallback for URLs that are not valid URIs (should hardly ever happen).
				return new FileSystemResource(url.getFile());
			}
		}
		else {
			UrlResource resource = null;
			String urlString = url.toString();
			String cleanedPath = StringUtils.cleanPath(urlString);
			if (!cleanedPath.equals(urlString)) {
				// Prefer cleaned URL, aligned with UrlResource#createRelative(String)
				try {
					// Retain original URL instance, potentially including custom URLStreamHandler.
					resource = new UrlResource(new URL(url, cleanedPath));
				}
				catch (MalformedURLException ex) {
					// Fallback to regular URL construction below...
				}
			}
			// Retain original URL instance, potentially including custom URLStreamHandler.
			if (resource == null) {
				resource = new UrlResource(url);
			}
			if (this.useCaches != null) {
				resource.setUseCaches(this.useCaches);
			}
			return resource;
		}
	}

	/**
	 * Search all {@link URLClassLoader} URLs for jar file references and add each to the
	 * given set of resources in the form of a pointer to the root of the jar file content.
	 * @param classLoader the ClassLoader to search (including its ancestors)
	 * @param result the set of resources to add jar roots to
	 * @since 4.1.1
	 */
	protected void addAllClassLoaderJarRoots(@Nullable ClassLoader classLoader, Set<Resource> result) {
		if (classLoader instanceof URLClassLoader urlClassLoader) {
			try {
				for (URL url : urlClassLoader.getURLs()) {
					try {
						UrlResource jarResource = (ResourceUtils.URL_PROTOCOL_JAR.equals(url.getProtocol()) ?
								new UrlResource(url) :
								new UrlResource(ResourceUtils.JAR_URL_PREFIX + url + ResourceUtils.JAR_URL_SEPARATOR));
						if (this.useCaches != null) {
							jarResource.setUseCaches(this.useCaches);
						}
						if (jarResource.exists()) {
							result.add(jarResource);
						}
					}
					catch (MalformedURLException ex) {
						if (logger.isDebugEnabled()) {
							logger.debug("Cannot search for matching files underneath [" + url +
									"] because it cannot be converted to a valid 'jar:' URL: " + ex.getMessage());
						}
					}
				}
			}
			catch (Exception ex) {
				if (logger.isDebugEnabled()) {
					logger.debug("Cannot introspect jar files since ClassLoader [" + classLoader +
							"] does not support 'getURLs()': " + ex);
				}
			}
		}

		if (classLoader == ClassLoader.getSystemClassLoader()) {
			// JAR "Class-Path" manifest header evaluation...
			addClassPathManifestEntries(result);
		}

		if (classLoader != null) {
			try {
				// Hierarchy traversal...
				addAllClassLoaderJarRoots(classLoader.getParent(), result);
			}
			catch (Exception ex) {
				if (logger.isDebugEnabled()) {
					logger.debug("Cannot introspect jar files in parent ClassLoader since [" + classLoader +
							"] does not support 'getParent()': " + ex);
				}
			}
		}
	}

	/**
	 * Determine jar file references from {@code Class-Path} manifest entries (which
	 * are added to the {@code java.class.path} JVM system property by the system
	 * class loader) and add each to the given set of resources in the form of
	 * a pointer to the root of the jar file content.
	 * @param result the set of resources to add jar roots to
	 * @since 4.3
	 */
	protected void addClassPathManifestEntries(Set<Resource> result) {
		Set<ClassPathManifestEntry> entries = this.manifestEntriesCache;
		if (entries == null) {
			entries = getClassPathManifestEntries();
			if (this.useCaches == null || this.useCaches) {
				this.manifestEntriesCache = entries;
			}
		}
		for (ClassPathManifestEntry entry : entries) {
			if (!result.contains(entry.resource()) &&
					(entry.alternative() != null && !result.contains(entry.alternative()))) {
				result.add(entry.resource());
			}
		}
	}

	private Set<ClassPathManifestEntry> getClassPathManifestEntries() {
		Set<ClassPathManifestEntry> manifestEntries = new LinkedHashSet<>();
		Set<File> seen = new HashSet<>();
		try {
			String paths = System.getProperty("java.class.path");
			for (String path : StringUtils.delimitedListToStringArray(paths, File.pathSeparator)) {
				try {
					File jar = new File(path).getAbsoluteFile();
					if (jar.isFile() && seen.add(jar)) {
						manifestEntries.add(ClassPathManifestEntry.of(jar, this.useCaches));
						manifestEntries.addAll(getClassPathManifestEntriesFromJar(jar));
					}
				}
				catch (MalformedURLException ex) {
					if (logger.isDebugEnabled()) {
						logger.debug("Cannot search for matching files underneath [" + path +
								"] because it cannot be converted to a valid 'jar:' URL: " + ex.getMessage());
					}
				}
			}
			return Collections.unmodifiableSet(manifestEntries);
		}
		catch (Exception ex) {
			if (logger.isDebugEnabled()) {
				logger.debug("Failed to evaluate 'java.class.path' manifest entries: " + ex);
			}
			return Collections.emptySet();
		}
	}

	private Set<ClassPathManifestEntry> getClassPathManifestEntriesFromJar(File jar) throws IOException {
		URL base = jar.toURI().toURL();
		File parent = jar.getAbsoluteFile().getParentFile();
		try (JarFile jarFile = new JarFile(jar)) {
			Manifest manifest = jarFile.getManifest();
			Attributes attributes = (manifest != null ? manifest.getMainAttributes() : null);
			String classPath = (attributes != null ? attributes.getValue(Name.CLASS_PATH) : null);
			Set<ClassPathManifestEntry> manifestEntries = new LinkedHashSet<>();
			if (StringUtils.hasLength(classPath)) {
				StringTokenizer tokenizer = new StringTokenizer(classPath);
				while (tokenizer.hasMoreTokens()) {
					String path = tokenizer.nextToken();
					if (path.indexOf(':') >= 0 && !"file".equalsIgnoreCase(new URL(base, path).getProtocol())) {
						// See jdk.internal.loader.URLClassPath.JarLoader.tryResolveFile(URL, String)
						continue;
					}
					File candidate = new File(parent, path);
					if (candidate.isFile() && candidate.getCanonicalPath().contains(parent.getCanonicalPath())) {
						manifestEntries.add(ClassPathManifestEntry.of(candidate, this.useCaches));
					}
				}
			}
			return Collections.unmodifiableSet(manifestEntries);
		}
		catch (Exception ex) {
			if (logger.isDebugEnabled()) {
				logger.debug("Failed to load manifest entries from jar file '" + jar + "': " + ex);
			}
			return Collections.emptySet();
		}
	}

	/**
	 * Find all resources that match the given location pattern via the Ant-style
	 * {@link #getPathMatcher() PathMatcher}.
	 * <p>Supports resources in OSGi bundles, JBoss VFS, jar files, zip files,
	 * and file systems.
	 * @param locationPattern the location pattern to match
	 * @return the result as Resource array
	 * @throws IOException in case of I/O errors
	 * @see #determineRootDir(String)
	 * @see #resolveRootDirResource(Resource)
	 * @see #isJarResource(Resource)
	 * @see #doFindPathMatchingJarResources(Resource, URL, String)
	 * @see #doFindPathMatchingFileResources(Resource, String)
	 * @see org.springframework.util.PathMatcher
	 */
	protected Resource[] findPathMatchingResources(String locationPattern) throws IOException {
		String rootDirPath = determineRootDir(locationPattern);
		String subPattern = locationPattern.substring(rootDirPath.length());

		// Look for pre-cached root dir resources, either a direct match or
		// a match for a parent directory in the same classpath locations.
		Resource[] rootDirResources = this.rootDirCache.get(rootDirPath);
		String actualRootPath = null;
		if (rootDirResources == null) {
			// No direct match -> search for a common parent directory match
			// (cached based on repeated searches in the same base location,
			// in particular for different root directories in the same jar).
			String commonPrefix = null;
			String existingPath = null;
			boolean commonUnique = true;
			for (String path : this.rootDirCache.keySet()) {
				String currentPrefix = null;
				for (int i = 0; i < path.length(); i++) {
					if (i == rootDirPath.length() || path.charAt(i) != rootDirPath.charAt(i)) {
						currentPrefix = path.substring(0, path.lastIndexOf('/', i - 1) + 1);
						break;
					}
				}
				if (currentPrefix != null) {
					if (checkPathWithinPackage(path.substring(currentPrefix.length()))) {
						// A prefix match found, potentially to be turned into a common parent cache entry.
						if (commonPrefix == null || !commonUnique || currentPrefix.length() > commonPrefix.length()) {
							commonPrefix = currentPrefix;
							existingPath = path;
						}
						else if (currentPrefix.equals(commonPrefix)) {
							commonUnique = false;
						}
					}
				}
				else if (actualRootPath == null || path.length() > actualRootPath.length()) {
					// A direct match found for a parent directory -> use it.
					rootDirResources = this.rootDirCache.get(path);
					actualRootPath = path;
				}
			}
			if (rootDirResources == null && StringUtils.hasLength(commonPrefix)) {
				// Try common parent directory as long as it points to the same classpath locations.
				rootDirResources = getResources(commonPrefix);
				Resource[] existingResources = this.rootDirCache.get(existingPath);
				if (existingResources != null && rootDirResources.length == existingResources.length) {
					// Replace existing subdirectory cache entry with common parent directory,
					// avoiding repeated determination of root directories in the same jar.
					this.rootDirCache.remove(existingPath);
					this.rootDirCache.put(commonPrefix, rootDirResources);
					actualRootPath = commonPrefix;
				}
				else if (commonPrefix.equals(rootDirPath)) {
					// The identified common directory is equal to the currently requested path ->
					// worth caching specifically, even if it cannot replace the existing sub-entry.
					this.rootDirCache.put(rootDirPath, rootDirResources);
				}
				else {
					// Mismatch: parent directory points to more classpath locations.
					rootDirResources = null;
				}
			}
			if (rootDirResources == null) {
				// Lookup for specific directory, creating a cache entry for it.
				rootDirResources = getResources(rootDirPath);
				if (this.useCaches == null || this.useCaches) {
					this.rootDirCache.put(rootDirPath, rootDirResources);
				}
			}
		}

		Set<Resource> result = new LinkedHashSet<>(64);
		for (Resource rootDirResource : rootDirResources) {
			if (actualRootPath != null && actualRootPath.length() < rootDirPath.length()) {
				// Create sub-resource for requested sub-location from cached common root directory.
				rootDirResource = rootDirResource.createRelative(rootDirPath.substring(actualRootPath.length()));
			}
			rootDirResource = resolveRootDirResource(rootDirResource);
			URL rootDirUrl = rootDirResource.getURL();
			if (equinoxResolveMethod != null && rootDirUrl.getProtocol().startsWith("bundle")) {
				URL resolvedUrl = (URL) ReflectionUtils.invokeMethod(equinoxResolveMethod, null, rootDirUrl);
				if (resolvedUrl != null) {
					rootDirUrl = resolvedUrl;
				}
				UrlResource urlResource = new UrlResource(rootDirUrl);
				if (this.useCaches != null) {
					urlResource.setUseCaches(this.useCaches);
				}
				rootDirResource = urlResource;
			}
			if (rootDirUrl.getProtocol().startsWith(ResourceUtils.URL_PROTOCOL_VFS)) {
				result.addAll(VfsResourceMatchingDelegate.findMatchingResources(rootDirUrl, subPattern, getPathMatcher()));
			}
			else if (ResourceUtils.isJarURL(rootDirUrl) || isJarResource(rootDirResource)) {
				result.addAll(doFindPathMatchingJarResources(rootDirResource, rootDirUrl, subPattern));
			}
			else {
				result.addAll(doFindPathMatchingFileResources(rootDirResource, subPattern));
			}
		}
		if (logger.isTraceEnabled()) {
			logger.trace("Resolved location pattern [" + locationPattern + "] to resources " + result);
		}
		return result.toArray(EMPTY_RESOURCE_ARRAY);
	}

	/**
	 * Determine the root directory for the given location.
	 * <p>Used for determining the starting point for file matching, resolving the
	 * root directory location to be passed into {@link #getResources(String)},
	 * with the remainder of the location to be used as the sub pattern.
	 * <p>Will return "/WEB-INF/" for the location "/WEB-INF/*.xml", for example.
	 * @param location the location to check
	 * @return the part of the location that denotes the root directory
	 * @see #findPathMatchingResources(String)
	 */
	protected String determineRootDir(String location) {
		int prefixEnd = location.indexOf(':') + 1;
		int rootDirEnd = location.length();
		while (rootDirEnd > prefixEnd && getPathMatcher().isPattern(location.substring(prefixEnd, rootDirEnd))) {
			rootDirEnd = location.lastIndexOf('/', rootDirEnd - 2) + 1;
		}
		if (rootDirEnd == 0) {
			rootDirEnd = prefixEnd;
		}
		return location.substring(0, rootDirEnd);
	}

	/**
	 * Resolve the supplied root directory resource for path matching.
	 * <p>By default, {@link #findPathMatchingResources(String)} resolves Equinox
	 * OSGi "bundleresource:" and "bundleentry:" URLs into standard jar file URLs
	 * that will be traversed using Spring's standard jar file traversal algorithm.
	 * <p>For any custom resolution, override this template method and replace the
	 * supplied resource handle accordingly.
	 * <p>The default implementation of this method returns the supplied resource
	 * unmodified.
	 * @param original the resource to resolve
	 * @return the resolved resource (may be identical to the supplied resource)
	 * @throws IOException in case of resolution failure
	 * @see #findPathMatchingResources(String)
	 */
	protected Resource resolveRootDirResource(Resource original) throws IOException {
		return original;
	}

	/**
	 * Determine if the given resource handle indicates a jar resource that the
	 * {@link #doFindPathMatchingJarResources} method can handle.
	 * <p>{@link #findPathMatchingResources(String)} delegates to
	 * {@link ResourceUtils#isJarURL(URL)} to determine whether the given URL
	 * points to a resource in a jar file, and only invokes this method as a fallback.
	 * <p>This template method therefore allows for detecting further kinds of
	 * jar-like resources &mdash; for example, via {@code instanceof} checks on
	 * the resource handle type.
	 * <p>The default implementation of this method returns {@code false}.
	 * @param resource the resource handle to check (usually the root directory
	 * to start path matching from)
	 * @return {@code true} if the given resource handle indicates a jar resource
	 * @throws IOException in case of I/O errors
	 * @see #findPathMatchingResources(String)
	 * @see #doFindPathMatchingJarResources(Resource, URL, String)
	 * @see org.springframework.util.ResourceUtils#isJarURL
	 */
	protected boolean isJarResource(Resource resource) throws IOException {
		return false;
	}

	/**
	 * Find all resources in jar files that match the given location pattern
	 * via the Ant-style {@link #getPathMatcher() PathMatcher}.
	 * @param rootDirResource the root directory as Resource
	 * @param rootDirUrl the pre-resolved root directory URL
	 * @param subPattern the sub pattern to match (below the root directory)
	 * @return a mutable Set of matching Resource instances
	 * @throws IOException in case of I/O errors
	 * @since 4.3
	 * @see java.net.JarURLConnection
	 * @see org.springframework.util.PathMatcher
	 */
	protected Set<Resource> doFindPathMatchingJarResources(Resource rootDirResource, URL rootDirUrl, String subPattern)
			throws IOException {

		String jarFileUrl = null;
		String rootEntryPath = "";

		String urlFile = rootDirUrl.getFile();
		int separatorIndex = urlFile.indexOf(ResourceUtils.WAR_URL_SEPARATOR);
		if (separatorIndex == -1) {
			separatorIndex = urlFile.indexOf(ResourceUtils.JAR_URL_SEPARATOR);
		}
		if (separatorIndex >= 0) {
			jarFileUrl = urlFile.substring(0, separatorIndex);
			rootEntryPath = urlFile.substring(separatorIndex + 2);  // both separators are 2 chars
			NavigableSet<String> entriesCache = this.jarEntriesCache.get(jarFileUrl);
			if (entriesCache != null) {
				Set<Resource> result = new LinkedHashSet<>(64);
				// Clean root entry path to match jar entries format without "!" separators
				rootEntryPath = rootEntryPath.replace(ResourceUtils.JAR_URL_SEPARATOR, "/");
				// Search sorted entries from first entry with rootEntryPath prefix
				boolean rootEntryPathFound = false;
				for (String entryPath : entriesCache.tailSet(rootEntryPath, false)) {
					if (!entryPath.startsWith(rootEntryPath)) {
						// We are beyond the potential matches in the current TreeSet.
						break;
					}
					rootEntryPathFound = true;
					String relativePath = entryPath.substring(rootEntryPath.length());
					if (getPathMatcher().match(subPattern, relativePath)) {
						result.add(rootDirResource.createRelative(relativePath));
					}
				}
				if (rootEntryPathFound) {
					return result;
				}
			}
		}

		URLConnection con = rootDirUrl.openConnection();
		JarFile jarFile;
		boolean closeJarFile;

		if (con instanceof JarURLConnection jarCon) {
			// Should usually be the case for traditional JAR files.
			if (this.useCaches != null) {
				jarCon.setUseCaches(this.useCaches);
			}
			try {
				jarFile = jarCon.getJarFile();
				jarFileUrl = jarCon.getJarFileURL().toExternalForm();
				JarEntry jarEntry = jarCon.getJarEntry();
				rootEntryPath = (jarEntry != null ? jarEntry.getName() : "");
				closeJarFile = !jarCon.getUseCaches();
			}
			catch (ZipException | FileNotFoundException | NoSuchFileException ex) {
				// Happens in case of a non-jar file or in case of a cached root directory
				// without the specific subdirectory present, respectively.
				return Collections.emptySet();
			}
		}
		else {
			// No JarURLConnection -> need to resort to URL file parsing.
			// We'll assume URLs of the format "jar:path!/entry", with the protocol
			// being arbitrary as long as following the entry format.
			// We'll also handle paths with and without leading "file:" prefix.
			try {
				if (jarFileUrl != null) {
					jarFile = getJarFile(jarFileUrl);
				}
				else {
					jarFile = new JarFile(urlFile);
					jarFileUrl = urlFile;
					rootEntryPath = "";
				}
				closeJarFile = true;
			}
			catch (ZipException ex) {
				if (logger.isDebugEnabled()) {
					logger.debug("Skipping invalid jar class path entry [" + urlFile + "]");
				}
				return Collections.emptySet();
			}
		}

		try {
			if (logger.isTraceEnabled()) {
				logger.trace("Looking for matching resources in jar file [" + jarFileUrl + "]");
			}
			if (StringUtils.hasLength(rootEntryPath) && !rootEntryPath.endsWith("/")) {
				// Root entry path must end with slash to allow for proper matching.
				// The Sun JRE does not return a slash here, but BEA JRockit does.
				rootEntryPath = rootEntryPath + "/";
			}
			Set<Resource> result = new LinkedHashSet<>(64);
			NavigableSet<String> entriesCache = new TreeSet<>();
			Iterator<String> entryIterator = jarFile.stream().map(JarEntry::getName).sorted().iterator();
			while (entryIterator.hasNext()) {
				String entryPath = entryIterator.next();
				int entrySeparatorIndex = entryPath.indexOf(ResourceUtils.JAR_URL_SEPARATOR);
				if (entrySeparatorIndex >= 0) {
					entryPath = entryPath.substring(entrySeparatorIndex + ResourceUtils.JAR_URL_SEPARATOR.length());
				}
				entriesCache.add(entryPath);
				if (entryPath.startsWith(rootEntryPath)) {
					String relativePath = entryPath.substring(rootEntryPath.length());
					if (getPathMatcher().match(subPattern, relativePath)) {
						result.add(rootDirResource.createRelative(relativePath));
					}
				}
			}
			if (this.useCaches == null || this.useCaches) {
				// Cache jar entries in TreeSet for efficient searching on re-encounter.
				this.jarEntriesCache.put(jarFileUrl, entriesCache);
			}
			return result;
		}
		finally {
			if (closeJarFile) {
				jarFile.close();
			}
		}
	}

	/**
	 * Resolve the given jar file URL into a JarFile object.
	 */
	protected JarFile getJarFile(String jarFileUrl) throws IOException {
		if (jarFileUrl.startsWith(ResourceUtils.FILE_URL_PREFIX)) {
			try {
				return new JarFile(ResourceUtils.toURI(jarFileUrl).getSchemeSpecificPart());
			}
			catch (URISyntaxException ex) {
				// Fallback for URLs that are not valid URIs (should hardly ever happen).
				return new JarFile(jarFileUrl.substring(ResourceUtils.FILE_URL_PREFIX.length()));
			}
		}
		else {
			return new JarFile(jarFileUrl);
		}
	}

	/**
	 * Find all resources in the file system of the supplied root directory that
	 * match the given location sub pattern via the Ant-style {@link #getPathMatcher()
	 * PathMatcher}.
	 * @param rootDirResource the root directory as a Resource
	 * @param subPattern the sub pattern to match (below the root directory)
	 * @return a mutable Set of matching Resource instances
	 * @throws IOException in case of I/O errors
	 * @see org.springframework.util.PathMatcher
	 */
	protected Set<Resource> doFindPathMatchingFileResources(Resource rootDirResource, String subPattern)
			throws IOException {

		Set<Resource> result = new LinkedHashSet<>(64);
		URI rootDirUri;
		try {
			rootDirUri = rootDirResource.getURI();
		}
		catch (Exception ex) {
			if (logger.isWarnEnabled()) {
				logger.warn("Failed to resolve directory [%s] as URI: %s".formatted(rootDirResource, ex));
			}
			return result;
		}

		Path rootPath = null;
		if (rootDirUri.isAbsolute() && !rootDirUri.isOpaque()) {
			// Prefer Path resolution from URI if possible
			try {
				try {
					rootPath = Path.of(rootDirUri);
				}
				catch (FileSystemNotFoundException ex) {
					// If the file system was not found, assume it's a custom file system that needs to be installed.
					FileSystems.newFileSystem(rootDirUri, Map.of(), ClassUtils.getDefaultClassLoader());
					rootPath = Path.of(rootDirUri);
				}
			}
			catch (Exception ex) {
				if (logger.isDebugEnabled()) {
					logger.debug("Failed to resolve %s in file system: %s".formatted(rootDirUri, ex));
				}
				// Fallback via Resource.getFile() below
			}
		}

		if (rootPath == null) {
			// Resource.getFile() resolution as a fallback -
			// for custom URI formats and custom Resource implementations
			try {
				rootPath = Path.of(rootDirResource.getFile().getAbsolutePath());
			}
			catch (FileNotFoundException ex) {
				if (logger.isDebugEnabled()) {
					logger.debug("Cannot search for matching files underneath " + rootDirResource +
							" in the file system: " + ex.getMessage());
				}
				return result;
			}
			catch (Exception ex) {
				if (logger.isInfoEnabled()) {
					logger.info("Failed to resolve " + rootDirResource + " in the file system: " + ex);
				}
				return result;
			}
		}

		if (!Files.exists(rootPath)) {
			if (logger.isDebugEnabled()) {
				logger.debug("Skipping search for files matching pattern [%s]: directory [%s] does not exist"
						.formatted(subPattern, rootPath.toAbsolutePath()));
			}
			return result;
		}

		String rootDir = StringUtils.cleanPath(rootPath.toString());
		if (!rootDir.endsWith("/")) {
			rootDir += "/";
		}

		Path rootPathForPattern = rootPath;
		String resourcePattern = rootDir + StringUtils.cleanPath(subPattern);
		Predicate<Path> isMatchingFile = path -> (!path.equals(rootPathForPattern) &&
				getPathMatcher().match(resourcePattern, StringUtils.cleanPath(path.toString())));

		if (logger.isTraceEnabled()) {
			logger.trace("Searching directory [%s] for files matching pattern [%s]"
					.formatted(rootPath.toAbsolutePath(), subPattern));
		}

		try (Stream<Path> files = Files.walk(rootPath, FileVisitOption.FOLLOW_LINKS)) {
			files.filter(isMatchingFile).sorted().map(FileSystemResource::new).forEach(result::add);
		}
		catch (Exception ex) {
			if (logger.isWarnEnabled()) {
				logger.warn("Failed to search in directory [%s] for files matching pattern [%s]: %s"
						.formatted(rootPath.toAbsolutePath(), subPattern, ex));
			}
		}
		return result;
	}

	/**
	 * Resolve the given location pattern into {@code Resource} objects for all
	 * matching resources found in the module path.
	 * <p>The location pattern may be an explicit resource path such as
	 * {@code "com/example/config.xml"} or a pattern such as
	 * <code>"com/example/**&#47;config-*.xml"</code> to be matched using the
	 * configured {@link #getPathMatcher() PathMatcher}.
	 * <p>The default implementation scans all modules in the {@linkplain ModuleLayer#boot()
	 * boot layer}, excluding {@linkplain ModuleFinder#ofSystem() system modules}.
	 * @param locationPattern the location pattern to resolve
	 * @return a modifiable {@code Set} containing the corresponding {@code Resource}
	 * objects
	 * @throws IOException in case of I/O errors
	 * @since 6.0
	 * @see ModuleLayer#boot()
	 * @see ModuleFinder#ofSystem()
	 * @see ModuleReader
	 * @see PathMatcher#match(String, String)
	 */
	protected Set<Resource> findAllModulePathResources(String locationPattern) throws IOException {
		Set<Resource> result = new LinkedHashSet<>(64);

		// Skip scanning the module path when running in a native image.
		if (NativeDetector.inNativeImage()) {
			return result;
		}

		String resourcePattern = stripLeadingSlash(locationPattern);
		Predicate<String> resourcePatternMatches = (getPathMatcher().isPattern(resourcePattern) ?
				path -> getPathMatcher().match(resourcePattern, path) :
				resourcePattern::equals);

		try {
			ModuleLayer.boot().configuration().modules().stream()
					.filter(isNotSystemModule)
					.forEach(resolvedModule -> {
						// NOTE: a ModuleReader and a Stream returned from ModuleReader.list() must be closed.
						try (ModuleReader moduleReader = resolvedModule.reference().open();
								Stream<String> names = moduleReader.list()) {
							names.filter(resourcePatternMatches)
									.map(name -> findResource(moduleReader, name))
									.filter(Objects::nonNull)
									.forEach(result::add);
						}
						catch (IOException ex) {
							if (logger.isDebugEnabled()) {
								logger.debug("Failed to read contents of module [%s]".formatted(resolvedModule), ex);
							}
							throw new UncheckedIOException(ex);
						}
					});
		}
		catch (UncheckedIOException ex) {
			// Unwrap IOException to conform to this method's contract.
			throw ex.getCause();
		}

		if (logger.isTraceEnabled()) {
			logger.trace("Resolved module-path location pattern [%s] to resources %s".formatted(resourcePattern, result));
		}
		return result;
	}

	private @Nullable Resource findResource(ModuleReader moduleReader, String name) {
		try {
			return moduleReader.find(name)
					.map(this::convertModuleSystemURI)
					.orElse(null);
		}
		catch (Exception ex) {
			if (logger.isDebugEnabled()) {
				logger.debug("Failed to find resource [%s] in module path".formatted(name), ex);
			}
			return null;
		}
	}

	/**
	 * If it's a "file:" URI, use {@link FileSystemResource} to avoid duplicates
	 * for the same path discovered via class path scanning.
	 */
	private Resource convertModuleSystemURI(URI uri) {
		return (ResourceUtils.URL_PROTOCOL_FILE.equals(uri.getScheme()) ?
				new FileSystemResource(uri.getPath()) : UrlResource.from(uri));
	}

	private static String stripLeadingSlash(String path) {
		return (path.startsWith("/") ? path.substring(1) : path);
	}

	private static boolean checkPathWithinPackage(String path) {
		return (path.contains("/") && !path.contains(ResourceUtils.JAR_URL_SEPARATOR));
	}


	/**
	 * Inner delegate class, avoiding a hard JBoss VFS API dependency at runtime.
	 */
	private static class VfsResourceMatchingDelegate {

		public static Set<Resource> findMatchingResources(
				URL rootDirUrl, String locationPattern, PathMatcher pathMatcher) throws IOException {

			Object root = VfsPatternUtils.findRoot(rootDirUrl);
			PatternVirtualFileVisitor visitor =
					new PatternVirtualFileVisitor(VfsPatternUtils.getPath(root), locationPattern, pathMatcher);
			VfsPatternUtils.visit(root, visitor);
			return visitor.getResources();
		}
	}


	/**
	 * VFS visitor for path matching purposes.
	 */
	@SuppressWarnings("unused")
	private static class PatternVirtualFileVisitor implements InvocationHandler {

		private final String subPattern;

		private final PathMatcher pathMatcher;

		private final String rootPath;

		private final Set<Resource> resources = new LinkedHashSet<>(64);

		public PatternVirtualFileVisitor(String rootPath, String subPattern, PathMatcher pathMatcher) {
			this.subPattern = subPattern;
			this.pathMatcher = pathMatcher;
			this.rootPath = (rootPath.isEmpty() || rootPath.endsWith("/") ? rootPath : rootPath + "/");
		}

		@Override
		public @Nullable Object invoke(Object proxy, Method method, Object[] args) throws Throwable {
			String methodName = method.getName();
			if (Object.class == method.getDeclaringClass()) {
				switch (methodName) {
					case "equals" -> {
						// Only consider equal when proxies are identical.
						return (proxy == args[0]);
					}
					case "hashCode" -> {
						return System.identityHashCode(proxy);
					}
				}
			}
			return switch (methodName) {
				case "getAttributes" -> getAttributes();
				case "visit" -> {
					visit(args[0]);
					yield null;
				}
				case "toString" -> toString();
				default -> throw new IllegalStateException("Unexpected method invocation: " + method);
			};
		}

		public void visit(Object vfsResource) {
			if (this.pathMatcher.match(this.subPattern,
					VfsPatternUtils.getPath(vfsResource).substring(this.rootPath.length()))) {
				this.resources.add(new VfsResource(vfsResource));
			}
		}

		public @Nullable Object getAttributes() {
			return VfsPatternUtils.getVisitorAttributes();
		}

		public Set<Resource> getResources() {
			return this.resources;
		}

		public int size() {
			return this.resources.size();
		}

		@Override
		public String toString() {
			return "sub-pattern: " + this.subPattern + ", resources: " + this.resources;
		}
	}


	/**
	 * A single {@code Class-Path} manifest entry.
	 */
	private record ClassPathManifestEntry(Resource resource, @Nullable Resource alternative) {

		private static final String JARFILE_URL_PREFIX = ResourceUtils.JAR_URL_PREFIX + ResourceUtils.FILE_URL_PREFIX;

		static ClassPathManifestEntry of(File file, @Nullable Boolean useCaches) throws MalformedURLException {
			String path = fixPath(file.getAbsolutePath());
			Resource resource = asJarFileResource(path, useCaches);
			Resource alternative = createAlternative(path, useCaches);
			return new ClassPathManifestEntry(resource, alternative);
		}

		private static String fixPath(String path) {
			int prefixIndex = path.indexOf(':');
			if (prefixIndex == 1) {
				// Possibly a drive prefix on Windows (for example, "c:"), so we prepend a slash
				// and convert the drive letter to uppercase for consistent duplicate detection.
				path = "/" + StringUtils.capitalize(path);
			}
			// Since '#' can appear in directories/filenames, java.net.URL should not treat it as a fragment
			return StringUtils.replace(path, "#", "%23");
		}

		/**
		 * Return an alternative form of the resource, i.e. with or without a leading slash.
		 * @param path the file path (with or without a leading slash)
		 * @return the alternative form or {@code null}
		 */
<<<<<<< HEAD
		private static @Nullable Resource createAlternative(String path) {
=======
		@Nullable
		private static Resource createAlternative(String path, @Nullable Boolean useCaches) {
>>>>>>> 4f630470
			try {
				String alternativePath = path.startsWith("/") ? path.substring(1) : "/" + path;
				return asJarFileResource(alternativePath, useCaches);
			}
			catch (MalformedURLException ex) {
				return null;
			}
		}

		private static Resource asJarFileResource(String path, @Nullable Boolean useCaches) throws MalformedURLException {
			UrlResource resource = new UrlResource(JARFILE_URL_PREFIX + path + ResourceUtils.JAR_URL_SEPARATOR);
			if (useCaches != null) {
				resource.setUseCaches(useCaches);
			}
			return resource;
		}
	}

}<|MERGE_RESOLUTION|>--- conflicted
+++ resolved
@@ -1295,12 +1295,7 @@
 		 * @param path the file path (with or without a leading slash)
 		 * @return the alternative form or {@code null}
 		 */
-<<<<<<< HEAD
-		private static @Nullable Resource createAlternative(String path) {
-=======
-		@Nullable
-		private static Resource createAlternative(String path, @Nullable Boolean useCaches) {
->>>>>>> 4f630470
+		private static @Nullable Resource createAlternative(String path, @Nullable Boolean useCaches) {
 			try {
 				String alternativePath = path.startsWith("/") ? path.substring(1) : "/" + path;
 				return asJarFileResource(alternativePath, useCaches);
