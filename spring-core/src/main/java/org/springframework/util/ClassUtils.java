--- conflicted
+++ resolved
@@ -1502,12 +1502,7 @@
 	 * (if there is one). For {@code toString()}, it may traverse as far as {@link Object}.
 	 * @param method the method to be invoked, potentially from an implementation class
 	 * @param targetClass the target class to invoke the method on, or {@code null} if unknown
-<<<<<<< HEAD
-	 * @return the corresponding publicly accessible method, or the original method if none
-	 * found
-=======
 	 * @return the corresponding publicly accessible method, or the original method if none found
->>>>>>> f5ff84ab
 	 * @since 6.2
 	 * @see #getInterfaceMethodIfPossible(Method, Class)
 	 * @see #getMostSpecificMethod(Method, Class)
