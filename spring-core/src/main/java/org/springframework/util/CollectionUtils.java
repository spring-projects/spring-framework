/*
 * Copyright 2002-2024 the original author or authors.
 *
 * Licensed under the Apache License, Version 2.0 (the "License");
 * you may not use this file except in compliance with the License.
 * You may obtain a copy of the License at
 *
 *      https://www.apache.org/licenses/LICENSE-2.0
 *
 * Unless required by applicable law or agreed to in writing, software
 * distributed under the License is distributed on an "AS IS" BASIS,
 * WITHOUT WARRANTIES OR CONDITIONS OF ANY KIND, either express or implied.
 * See the License for the specific language governing permissions and
 * limitations under the License.
 */

package org.springframework.util;

import java.util.ArrayList;
import java.util.Arrays;
import java.util.Collection;
import java.util.Collections;
import java.util.Enumeration;
import java.util.HashMap;
import java.util.HashSet;
import java.util.Iterator;
import java.util.LinkedHashMap;
import java.util.LinkedHashSet;
import java.util.List;
import java.util.Map;
import java.util.Properties;
import java.util.Set;
import java.util.SortedSet;
import java.util.function.BiFunction;
import java.util.function.Consumer;

import org.springframework.lang.Contract;
import org.springframework.lang.Nullable;

/**
 * Miscellaneous collection utility methods.
 * Mainly for internal use within the framework.
 *
 * @author Juergen Hoeller
 * @author Rob Harrop
 * @author Arjen Poutsma
 * @since 1.1.3
 */
public abstract class CollectionUtils {

	/**
	 * Default load factor for {@link HashMap}/{@link LinkedHashMap} variants.
	 * @see #newHashMap(int)
	 * @see #newLinkedHashMap(int)
	 */
	static final float DEFAULT_LOAD_FACTOR = 0.75f;


	/**
	 * Return {@code true} if the supplied Collection is {@code null} or empty.
	 * Otherwise, return {@code false}.
	 * @param collection the Collection to check
	 * @return whether the given Collection is empty
	 */
	@Contract("null -> true")
	public static boolean isEmpty(@Nullable Collection<?> collection) {
		return (collection == null || collection.isEmpty());
	}

	/**
	 * Return {@code true} if the supplied Map is {@code null} or empty.
	 * Otherwise, return {@code false}.
	 * @param map the Map to check
	 * @return whether the given Map is empty
	 */
	@Contract("null -> true")
	public static boolean isEmpty(@Nullable Map<?, ?> map) {
		return (map == null || map.isEmpty());
	}

	/**
	 * Instantiate a new {@link HashMap} with an initial capacity
	 * that can accommodate the specified number of elements without
	 * any immediate resize/rehash operations to be expected.
	 * <p>This differs from the regular {@link HashMap} constructor
	 * which takes an initial capacity relative to a load factor
	 * but is effectively aligned with the JDK's
	 * {@link java.util.concurrent.ConcurrentHashMap#ConcurrentHashMap(int)}.
	 * @param expectedSize the expected number of elements (with a corresponding
	 * capacity to be derived so that no resize/rehash operations are needed)
	 * @since 5.3
	 * @see #newLinkedHashMap(int)
	 */
	public static <K, V> HashMap<K, V> newHashMap(int expectedSize) {
		return new HashMap<>(computeInitialCapacity(expectedSize), DEFAULT_LOAD_FACTOR);
	}

	/**
	 * Instantiate a new {@link LinkedHashMap} with an initial capacity
	 * that can accommodate the specified number of elements without
	 * any immediate resize/rehash operations to be expected.
	 * <p>This differs from the regular {@link LinkedHashMap} constructor
	 * which takes an initial capacity relative to a load factor but is
	 * aligned with Spring's own {@link LinkedCaseInsensitiveMap} and
	 * {@link LinkedMultiValueMap} constructor semantics as of 5.3.
	 * @param expectedSize the expected number of elements (with a corresponding
	 * capacity to be derived so that no resize/rehash operations are needed)
	 * @since 5.3
	 * @see #newHashMap(int)
	 */
	public static <K, V> LinkedHashMap<K, V> newLinkedHashMap(int expectedSize) {
		return new LinkedHashMap<>(computeInitialCapacity(expectedSize), DEFAULT_LOAD_FACTOR);
	}

	/**
	 * Instantiate a new {@link HashSet} with an initial capacity that can
	 * accommodate the specified number of elements without any immediate
	 * resize/rehash operations to be expected.
	 * @param expectedSize the expected number of elements (with a corresponding
	 * capacity to be derived so that no resize/rehash operations are needed)
	 * @since 6.2
	 * @see #newLinkedHashSet(int)
	 */
	public static <E> HashSet<E> newHashSet(int expectedSize) {
		return new HashSet<>(computeInitialCapacity(expectedSize), DEFAULT_LOAD_FACTOR);
	}

	/**
	 * Instantiate a new {@link LinkedHashSet} with an initial capacity that can
	 * accommodate the specified number of elements without any immediate
	 * resize/rehash operations to be expected.
	 * @param expectedSize the expected number of elements (with a corresponding
	 * capacity to be derived so that no resize/rehash operations are needed)
	 * @since 6.2
	 * @see #newHashSet(int)
	 */
	public static <E> LinkedHashSet<E> newLinkedHashSet(int expectedSize) {
		return new LinkedHashSet<>(computeInitialCapacity(expectedSize), DEFAULT_LOAD_FACTOR);
	}

	private static int computeInitialCapacity(int expectedSize) {
		return (int) Math.ceil(expectedSize / (double) DEFAULT_LOAD_FACTOR);
	}

	/**
	 * Convert the supplied array into a List. A primitive array gets converted
	 * into a List of the appropriate wrapper type.
	 * <p><b>NOTE:</b> Generally prefer the standard {@link Arrays#asList} method.
	 * This {@code arrayToList} method is just meant to deal with an incoming Object
	 * value that might be an {@code Object[]} or a primitive array at runtime.
	 * <p>A {@code null} source value will be converted to an empty List.
	 * @param source the (potentially primitive) array
	 * @return the converted List result
	 * @see ObjectUtils#toObjectArray(Object)
	 * @see Arrays#asList(Object[])
	 */
	public static List<?> arrayToList(@Nullable Object source) {
		return Arrays.asList(ObjectUtils.toObjectArray(source));
	}

	/**
	 * Merge the given array into the given Collection.
	 * @param array the array to merge (may be {@code null})
	 * @param collection the target Collection to merge the array into
	 */
	@SuppressWarnings("unchecked")
	public static <E> void mergeArrayIntoCollection(@Nullable Object array, Collection<E> collection) {
		Object[] arr = ObjectUtils.toObjectArray(array);
		Collections.addAll(collection, (E[])arr);
	}

	/**
	 * Merge the given Properties instance into the given Map,
	 * copying all properties (key-value pairs) over.
	 * <p>Uses {@code Properties.propertyNames()} to even catch
	 * default properties linked into the original Properties instance.
	 * @param props the Properties instance to merge (may be {@code null})
	 * @param map the target Map to merge the properties into
	 */
	@SuppressWarnings("unchecked")
	public static <K, V> void mergePropertiesIntoMap(@Nullable Properties props, Map<K, V> map) {
		if (props != null) {
			for (Enumeration<?> en = props.propertyNames(); en.hasMoreElements();) {
				String key = (String) en.nextElement();
				Object value = props.get(key);
				if (value == null) {
					// Allow for defaults fallback or potentially overridden accessor...
					value = props.getProperty(key);
				}
				map.put((K) key, (V) value);
			}
		}
	}


	/**
	 * Check whether the given Iterator contains the given element.
	 * @param iterator the Iterator to check
	 * @param element the element to look for
	 * @return {@code true} if found, {@code false} otherwise
	 */
	public static boolean contains(@Nullable Iterator<?> iterator, Object element) {
		if (iterator != null) {
			while (iterator.hasNext()) {
				Object candidate = iterator.next();
				if (ObjectUtils.nullSafeEquals(candidate, element)) {
					return true;
				}
			}
		}
		return false;
	}

	/**
	 * Check whether the given Enumeration contains the given element.
	 * @param enumeration the Enumeration to check
	 * @param element the element to look for
	 * @return {@code true} if found, {@code false} otherwise
	 */
	public static boolean contains(@Nullable Enumeration<?> enumeration, Object element) {
		if (enumeration != null) {
			while (enumeration.hasMoreElements()) {
				Object candidate = enumeration.nextElement();
				if (ObjectUtils.nullSafeEquals(candidate, element)) {
					return true;
				}
			}
		}
		return false;
	}

	/**
	 * Check whether the given Collection contains the given element instance.
	 * <p>Enforces the given instance to be present, rather than returning
	 * {@code true} for an equal element as well.
	 * @param collection the Collection to check
	 * @param element the element to look for
	 * @return {@code true} if found, {@code false} otherwise
	 */
	public static boolean containsInstance(@Nullable Collection<?> collection, Object element) {
		if (collection != null) {
			for (Object candidate : collection) {
				if (candidate == element) {
					return true;
				}
			}
		}
		return false;
	}

	/**
	 * Return {@code true} if any element in '{@code candidates}' is
	 * contained in '{@code source}'; otherwise returns {@code false}.
	 * @param source the source Collection
	 * @param candidates the candidates to search for
	 * @return whether any of the candidates has been found
	 */
	public static boolean containsAny(Collection<?> source, Collection<?> candidates) {
		return findFirstMatch(source, candidates) != null;
	}

	/**
	 * Return the first element in '{@code candidates}' that is contained in
	 * '{@code source}'. If no element in '{@code candidates}' is present in
	 * '{@code source}' returns {@code null}. Iteration order is
	 * {@link Collection} implementation specific.
	 * @param source the source Collection
	 * @param candidates the candidates to search for
	 * @return the first present object, or {@code null} if not found
	 */
	@Nullable
	public static <E> E findFirstMatch(Collection<?> source, Collection<E> candidates) {
		if (isEmpty(source) || isEmpty(candidates)) {
			return null;
		}
		for (E candidate : candidates) {
			if (source.contains(candidate)) {
				return candidate;
			}
		}
		return null;
	}

	/**
	 * Find a single value of the given type in the given Collection.
	 * @param collection the Collection to search
	 * @param type the type to look for
	 * @return a value of the given type found if there is a clear match,
	 * or {@code null} if none or more than one such value found
	 */
	@SuppressWarnings("unchecked")
	@Nullable
	public static <T> T findValueOfType(Collection<?> collection, @Nullable Class<T> type) {
		if (isEmpty(collection)) {
			return null;
		}
		T value = null;
		for (Object element : collection) {
			if (type == null || type.isInstance(element)) {
				if (value != null) {
					// More than one value found... no clear single value.
					return null;
				}
				value = (T) element;
			}
		}
		return value;
	}

	/**
	 * Find a single value of one of the given types in the given Collection:
	 * searching the Collection for a value of the first type, then
	 * searching for a value of the second type, etc.
	 * @param collection the collection to search
	 * @param types the types to look for, in prioritized order
	 * @return a value of one of the given types found if there is a clear match,
	 * or {@code null} if none or more than one such value found
	 */
	@Nullable
	public static Object findValueOfType(Collection<?> collection, Class<?>[] types) {
		if (isEmpty(collection) || ObjectUtils.isEmpty(types)) {
			return null;
		}
		for (Class<?> type : types) {
			Object value = findValueOfType(collection, type);
			if (value != null) {
				return value;
			}
		}
		return null;
	}

	/**
	 * Determine whether the given Collection only contains a single unique object.
	 * @param collection the Collection to check
	 * @return {@code true} if the collection contains a single reference or
	 * multiple references to the same instance, {@code false} otherwise
	 */
	public static boolean hasUniqueObject(Collection<?> collection) {
		if (isEmpty(collection)) {
			return false;
		}
		boolean hasCandidate = false;
		Object candidate = null;
		for (Object elem : collection) {
			if (!hasCandidate) {
				hasCandidate = true;
				candidate = elem;
			}
			else if (candidate != elem) {
				return false;
			}
		}
		return true;
	}

	/**
	 * Find the common element type of the given Collection, if any.
	 * @param collection the Collection to check
	 * @return the common element type, or {@code null} if no clear
	 * common type has been found (or the collection was empty)
	 */
	@Nullable
	public static Class<?> findCommonElementType(Collection<?> collection) {
		if (isEmpty(collection)) {
			return null;
		}
		Class<?> candidate = null;
		for (Object val : collection) {
			if (val != null) {
				if (candidate == null) {
					candidate = val.getClass();
				}
				else if (candidate != val.getClass()) {
					return null;
				}
			}
		}
		return candidate;
	}

	/**
	 * Retrieve the first element of the given Set, using {@link SortedSet#first()}
	 * or otherwise using the iterator.
	 * @param set the Set to check (may be {@code null} or empty)
	 * @return the first element, or {@code null} if none
	 * @since 5.2.3
	 * @see SortedSet
	 * @see LinkedHashMap#keySet()
	 * @see java.util.LinkedHashSet
	 */
	@Nullable
	public static <T> T firstElement(@Nullable Set<T> set) {
		if (isEmpty(set)) {
			return null;
		}
		if (set instanceof SortedSet<T> sortedSet) {
			return sortedSet.first();
		}

		Iterator<T> it = set.iterator();
		T first = null;
		if (it.hasNext()) {
			first = it.next();
		}
		return first;
	}

	/**
	 * Retrieve the first element of the given List, accessing the zero index.
	 * @param list the List to check (may be {@code null} or empty)
	 * @return the first element, or {@code null} if none
	 * @since 5.2.3
	 */
	@Nullable
	public static <T> T firstElement(@Nullable List<T> list) {
		if (isEmpty(list)) {
			return null;
		}
		return list.get(0);
	}

	/**
	 * Retrieve the last element of the given Set, using {@link SortedSet#last()}
	 * or otherwise iterating over all elements (assuming a linked set).
	 * @param set the Set to check (may be {@code null} or empty)
	 * @return the last element, or {@code null} if none
	 * @since 5.0.3
	 * @see SortedSet
	 * @see LinkedHashMap#keySet()
	 * @see java.util.LinkedHashSet
	 */
	@Nullable
	public static <T> T lastElement(@Nullable Set<T> set) {
		if (isEmpty(set)) {
			return null;
		}
		if (set instanceof SortedSet<T> sortedSet) {
			return sortedSet.last();
		}

		// Full iteration necessary...
		Iterator<T> it = set.iterator();
		T last = null;
		while (it.hasNext()) {
			last = it.next();
		}
		return last;
	}

	/**
	 * Retrieve the last element of the given List, accessing the highest index.
	 * @param list the List to check (may be {@code null} or empty)
	 * @return the last element, or {@code null} if none
	 * @since 5.0.3
	 */
	@Nullable
	public static <T> T lastElement(@Nullable List<T> list) {
		if (isEmpty(list)) {
			return null;
		}
		return list.get(list.size() - 1);
	}

	/**
	 * Marshal the elements from the given enumeration into an array of the given type.
	 * Enumeration elements must be assignable to the type of the given array. The array
	 * returned will be a different instance than the array given.
	 */
	public static <A, E extends A> A[] toArray(Enumeration<E> enumeration, A[] array) {
		ArrayList<A> elements = new ArrayList<>();
		while (enumeration.hasMoreElements()) {
			elements.add(enumeration.nextElement());
		}
		return elements.toArray(array);
	}

	/**
	 * Adapt an {@link Enumeration} to an {@link Iterator}.
	 * @param enumeration the original {@code Enumeration}
	 * @return the adapted {@code Iterator}
	 */
	public static <E> Iterator<E> toIterator(@Nullable Enumeration<E> enumeration) {
		return (enumeration != null ? enumeration.asIterator() : Collections.emptyIterator());
	}

	/**
	 * Adapt a {@code Map<K, List<V>>} to an {@code MultiValueMap<K, V>}.
	 * @param targetMap the original map
	 * @return the adapted multi-value map (wrapping the original map)
	 * @since 3.1
	 */
	public static <K, V> MultiValueMap<K, V> toMultiValueMap(Map<K, List<V>> targetMap) {
		return new MultiValueMapAdapter<>(targetMap);
	}

	/**
	 * Return an unmodifiable view of the specified multi-value map.
	 * @param targetMap the map for which an unmodifiable view is to be returned.
	 * @return an unmodifiable view of the specified multi-value map
	 * @since 3.1
	 */
	@SuppressWarnings("unchecked")
	public static <K, V> MultiValueMap<K, V> unmodifiableMultiValueMap(
			MultiValueMap<? extends K, ? extends V> targetMap) {

		Assert.notNull(targetMap, "'targetMap' must not be null");
		if (targetMap instanceof UnmodifiableMultiValueMap) {
			return (MultiValueMap<K, V>) targetMap;
		}
		return new UnmodifiableMultiValueMap<>(targetMap);
	}

	/**
	 * Return a (partially unmodifiable) map that combines the provided two
	 * maps. Invoking {@link Map#put(Object, Object)} or {@link Map#putAll(Map)}
	 * on the returned map results in an {@link UnsupportedOperationException}.
<<<<<<< HEAD
	 *
=======
>>>>>>> f5ff84ab
	 * <p>In the case of a key collision, {@code first} takes precedence over
	 * {@code second}. In other words, entries in {@code second} with a key
	 * that is also mapped by {@code first} are effectively ignored.
	 * @param first the first map to compose
	 * @param second the second map to compose
	 * @return a new map that composes the given two maps
	 * @since 6.2
	 */
	public static <K, V> Map<K, V> compositeMap(Map<K,V> first, Map<K,V> second) {
		return new CompositeMap<>(first, second);
	}

	/**
	 * Return a map that combines the provided maps. Invoking
	 * {@link Map#put(Object, Object)} on the returned map will apply
	 * {@code putFunction}, or will throw an
	 * {@link UnsupportedOperationException} {@code putFunction} is
	 * {@code null}. The same applies to {@link Map#putAll(Map)} and
	 * {@code putAllFunction}.
<<<<<<< HEAD
	 *
=======
>>>>>>> f5ff84ab
	 * <p>In the case of a key collision, {@code first} takes precedence over
	 * {@code second}. In other words, entries in {@code second} with a key
	 * that is also mapped by {@code first} are effectively ignored.
	 * @param first the first map to compose
	 * @param second the second map to compose
	 * @param putFunction applied when {@code Map::put} is invoked. If
	 * {@code null}, {@code Map::put} throws an
	 * {@code UnsupportedOperationException}.
	 * @param putAllFunction applied when {@code Map::putAll} is invoked. If
	 * {@code null}, {@code Map::putAll} throws an
	 * {@code UnsupportedOperationException}.
	 * @return a new map that composes the give maps
	 * @since 6.2
	 */
	public static <K, V> Map<K, V> compositeMap(Map<K,V> first, Map<K,V> second,
			@Nullable BiFunction<K, V, V> putFunction,
			@Nullable Consumer<Map<K, V>> putAllFunction) {

		return new CompositeMap<>(first, second, putFunction, putAllFunction);
	}

}<|MERGE_RESOLUTION|>--- conflicted
+++ resolved
@@ -515,10 +515,6 @@
 	 * Return a (partially unmodifiable) map that combines the provided two
 	 * maps. Invoking {@link Map#put(Object, Object)} or {@link Map#putAll(Map)}
 	 * on the returned map results in an {@link UnsupportedOperationException}.
-<<<<<<< HEAD
-	 *
-=======
->>>>>>> f5ff84ab
 	 * <p>In the case of a key collision, {@code first} takes precedence over
 	 * {@code second}. In other words, entries in {@code second} with a key
 	 * that is also mapped by {@code first} are effectively ignored.
@@ -538,10 +534,6 @@
 	 * {@link UnsupportedOperationException} {@code putFunction} is
 	 * {@code null}. The same applies to {@link Map#putAll(Map)} and
 	 * {@code putAllFunction}.
-<<<<<<< HEAD
-	 *
-=======
->>>>>>> f5ff84ab
 	 * <p>In the case of a key collision, {@code first} takes precedence over
 	 * {@code second}. In other words, entries in {@code second} with a key
 	 * that is also mapped by {@code first} are effectively ignored.
