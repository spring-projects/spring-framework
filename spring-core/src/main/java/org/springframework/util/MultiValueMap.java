/*
 * Copyright 2002-2024 the original author or authors.
 *
 * Licensed under the Apache License, Version 2.0 (the "License");
 * you may not use this file except in compliance with the License.
 * You may obtain a copy of the License at
 *
 *      https://www.apache.org/licenses/LICENSE-2.0
 *
 * Unless required by applicable law or agreed to in writing, software
 * distributed under the License is distributed on an "AS IS" BASIS,
 * WITHOUT WARRANTIES OR CONDITIONS OF ANY KIND, either express or implied.
 * See the License for the specific language governing permissions and
 * limitations under the License.
 */

package org.springframework.util;

import java.util.List;
import java.util.Map;

import org.springframework.lang.Nullable;

/**
 * Extension of the {@code Map} interface that stores multiple values.
 *
 * @author Arjen Poutsma
 * @since 3.0
 * @param <K> the key type
 * @param <V> the value element type
 */
public interface MultiValueMap<K, V> extends Map<K, List<V>> {

	/**
	 * Return the first value for the given key.
	 * @param key the key
	 * @return the first value for the specified key, or {@code null} if none
	 */
	@Nullable
	V getFirst(K key);

	/**
	 * Add the given single value to the current list of values for the given key.
	 * @param key the key
	 * @param value the value to be added
	 */
	void add(K key, @Nullable V value);

	/**
	 * Add all the values of the given list to the current list of values for the given key.
	 * @param key they key
	 * @param values the values to be added
	 * @since 5.0
	 */
	void addAll(K key, List<? extends V> values);

	/**
	 * Add all the values of the given {@code MultiValueMap} to the current values.
	 * @param values the values to be added
	 * @since 5.0
	 */
	void addAll(MultiValueMap<K, V> values);

	/**
	 * {@link #add(Object, Object) Add} the given value, only when the map does not
	 * {@link #containsKey(Object) contain} the given key.
	 * @param key the key
	 * @param value the value to be added
	 * @since 5.2
	 */
	default void addIfAbsent(K key, @Nullable V value) {
		if (!containsKey(key)) {
			add(key, value);
		}
	}

	/**
	 * Set the given single value under the given key.
	 * @param key the key
	 * @param value the value to set
	 */
	void set(K key, @Nullable V value);

	/**
	 * Set the given values under.
	 * @param values the values.
	 */
	void setAll(Map<K, V> values);

	/**
	 * Return a {@code Map} with the first values contained in this {@code MultiValueMap}.
	 * The difference between this method and {@link #asSingleValueMap()} is
	 * that this method returns a copy of the entries of this map, whereas
	 * the latter returns a view.
	 * @return a single value representation of this map
	 */
	Map<K, V> toSingleValueMap();

	/**
<<<<<<< HEAD
	 * Return this map as a {@code Map} with the first values contained in this {@code MultiValueMap}.
	 * The difference between this method and {@link #toSingleValueMap()} is
=======
	 * Return this map as a {@code Map} with the first values contained in this
	 * {@code MultiValueMap}.
	 * <p>The difference between this method and {@link #toSingleValueMap()} is
>>>>>>> f5ff84ab
	 * that this method returns a view of the entries of this map, whereas
	 * the latter returns a copy.
	 * @return a single value representation of this map
	 * @since 6.2
	 */
	default Map<K, V> asSingleValueMap() {
		return new MultiToSingleValueMapAdapter<>(this);
	}


	/**
	 * Return a {@code MultiValueMap<K, V>} that adapts the given single-value
	 * {@code Map<K, V>}.
<<<<<<< HEAD
	 * The returned map cannot map multiple values to the same key, and doing so
	 * results in an {@link UnsupportedOperationException}. Use
	 * {@link #fromMultiValue(Map)} to support multiple values.
=======
	 * <p>The returned map cannot map multiple values to the same key,
	 * and doing so results in an {@link UnsupportedOperationException}.
	 * Use {@link #fromMultiValue(Map)} to support multiple values.
>>>>>>> f5ff84ab
	 * @param map the map to be adapted
	 * @param <K> the key type
	 * @param <V> the value element type
	 * @return a multi-value-map that delegates to {@code map}
	 * @since 6.2
	 * @see #fromMultiValue(Map)
	 */
	static <K, V> MultiValueMap<K, V> fromSingleValue(Map<K, V> map) {
		Assert.notNull(map, "Map must not be null");
		return new SingleToMultiValueMapAdapter<>(map);
	}

	/**
	 * Return a {@code MultiValueMap<K, V>} that adapts the given multi-value
	 * {@code Map<K, List<V>>}.
	 * @param map the map to be adapted
	 * @param <K> the key type
	 * @param <V> the value element type
	 * @return a multi-value-map that delegates to {@code map}
	 * @since 6.2
	 * @see #fromSingleValue(Map)
	 */
	static <K, V> MultiValueMap<K, V> fromMultiValue(Map<K, List<V>> map) {
		Assert.notNull(map, "Map must not be null");
		return new MultiValueMapAdapter<>(map);
	}

}<|MERGE_RESOLUTION|>--- conflicted
+++ resolved
@@ -97,14 +97,9 @@
 	Map<K, V> toSingleValueMap();
 
 	/**
-<<<<<<< HEAD
-	 * Return this map as a {@code Map} with the first values contained in this {@code MultiValueMap}.
-	 * The difference between this method and {@link #toSingleValueMap()} is
-=======
 	 * Return this map as a {@code Map} with the first values contained in this
 	 * {@code MultiValueMap}.
 	 * <p>The difference between this method and {@link #toSingleValueMap()} is
->>>>>>> f5ff84ab
 	 * that this method returns a view of the entries of this map, whereas
 	 * the latter returns a copy.
 	 * @return a single value representation of this map
@@ -118,15 +113,9 @@
 	/**
 	 * Return a {@code MultiValueMap<K, V>} that adapts the given single-value
 	 * {@code Map<K, V>}.
-<<<<<<< HEAD
-	 * The returned map cannot map multiple values to the same key, and doing so
-	 * results in an {@link UnsupportedOperationException}. Use
-	 * {@link #fromMultiValue(Map)} to support multiple values.
-=======
 	 * <p>The returned map cannot map multiple values to the same key,
 	 * and doing so results in an {@link UnsupportedOperationException}.
 	 * Use {@link #fromMultiValue(Map)} to support multiple values.
->>>>>>> f5ff84ab
 	 * @param map the map to be adapted
 	 * @param <K> the key type
 	 * @param <V> the value element type
